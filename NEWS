<<<<<<< HEAD
Geany 1.25 (unreleased)
=======
Geany 1.24.1 (April 16, 2014)

    General
    * Fix distribution of custom GTK style files (#1037).
>>>>>>> b77e8101


Geany 1.24 (April 13, 2014)

    General
    * Add experimental support for GTK3.
    * Add support for loading CTags and Vi tags files.
    * Save configuration when plugin manager dialog is closed.

    Bug fixes
    * Fix many small memory leaks (many of them found by Pavel Roschin).
    * Fix stopping of some spawned commands.
    * Fix cursor position and selection after comment toggling (#3576431).
    * Fix truncated output of ``--list-documents`` command-line option.
    * Fix launching a new instance when ``--list-documents`` is passed
      and no other instance is running.
    * Fix crash if a Custom Command returns after its related document
      has been closed.
    * Fix typo in "deque" C++ include name (#1027).
    * Fix replacing a selection starting with "0x" by a color if the
      selection is not 8 bytes long.
    * Fix a possible crash on quit.

    Interface
    * Fix custom GTK styles under KDE (#3607935).
    * Add Find entries in the Symbol List popup menu (#3608278).
    * Flatten-out the View menu.
    * Add a button to directly configure a plugin's keybindings in the
      plugin manager (Pavel Roschin).
    * Add an Apply button to the color chooser dialog (FR#686,
      Steven Valsesia).
    * Use a non-cropped 16x16 application icon (#1010).
    * Fix "leaks" of geany_run_script (#975).

    Editor
    * Update Scintilla to version 3.3.6 (#962, #995).
    * Fix Reflow to follow Line breaking behavior (#382, #412, #464,
      Eugene Arshinov).
    * Fix unfolding the very last line in a level (#1007).
    * Fix commenting the very last line in some situations.

    Search
    * Fix bulk Search & Replace not to match replacements.
    * Fix finding start of word when performing whole word matching.
    * Search when activating the Replace dialog find entry.

    Filetypes
    * Add CUDA filetype (PR#147, Benjamin Chrétien).
    * Add Rust filetype (PR#181, SiegeLord).
    * Add Batch filetype (canou).
    * Add Graphviz filetype (PR#125, Miro Hrončok).
    * Add PowerShell filetype (Igor Shaula).
    * Add Clojure filetype (PR#92, Hoàng Minh Thắng).
    * Many improvements to the PHP tag parser.
    * Update PHP global tags file (PR#137, John Long).
    * Improve shebang detection for mksh and tcsh shells
      (PR#126 , Ypnose).
    * Fix Asciidoc parser recognition of open block as underline.
    * Fix symbol list entry for Asciidoc headers containing a dot.
    * Fix Asciidoc title parsing.
    * SQL parsing improvements.
    * Extend list of recognized keywords for SQL.
    * Fix SQL single-line comment marker (#997).
    * Fix parsing of some JavaScript constructors (#966).
    * Fix parsing a JavaScript regular expression in a return statement.
    * Fix parsing JavaScript files with a shebang.
    * Parse Java annotations with parameters (#924, Braden Walters).
    * Display Java enums in the symbol list.
    * Add "strictfp" Java keyword and fix annotation parsing (#936, #924).
    * Fix parsing of C++ static_assert.
    * Fix parsing of typed enums in C# and C++.
    * Mitigate parsing errors on C++ generics containing an expression.
    * Add C++ member pointer operator to scope autocomplete operators
      (#907).
    * Fix parsing of Fortran "forall" blocks and procedure pointers
      (Alexander Eberspächer).
    * Fix parsing of complex Cython types.
    * Fix re-parsing Objective-C code.
    * Fix parsing of Verilog initializers.
    * Fix displaying of quoted Bash HereDoc delimiters (#952).
    * Add some HTML5 keywords (Duncan de Wet).
    * Add Erlang snippets and a template (PR#157, Fabio Ticconi).
    * Haskell highlighting improvements (kudah).
    * Add Matlab class keywords (PR#136, Felix Totir).
    * Fix argument list on some Python constructors.
    * Fix R indenting to use braces.
    * Display R sources and libraries in the symbol list.
    * Many improvements to the Fortran tag parser (#1023, #1030, with
      help from Adam Hirst).
    * Put Makefile comments at start of line.
    * Add some missing Pascal keywords (#1033, PR#144).
    * Add default build command for Bibtex in the Latex filetype
      (PR#227, Francisco Iacobelli).
    * Ignore Python imports when going to a tag's definition.
    * Add some more Ruby extensions (Igor Shaula).

    Internationalization
    * Make date templates translatable (Christian Dywan).
    * Update translations: ca, cs, de, es, eu, fr, gl, he, hu, it, kk,
                           lt, nl, pt, ru, sk, sl, sv, tr, zh_CN, zh_TW

    Plugins
    * Save Actions: add autosave when the editor lose focus (FR#683,
      Steven Valsesia).
    * Export: fix exporting a document not ending with a newline.
    * Export: fix including random, unused styles in the output.
    * Export: fix HTML title if the file name contains control characters.
    * Export: fix LaTeX export with many consecutive '-', '<' or '>'.

    API
    * Add plugin_builder_connect_signals().

    Windows
    * Fix infinite pagination when printing (#961).
    * Fix spawning commands with spaces (#943).
    * Allow to use the GTK color chooser dialog (PR#218, Steven Valsesia).
    * Add default extension to native save dialogs (#1021).
    * Add colorschemes from the Geany-Themes project to the
      Windows  installer.
    * Add option to install Geany header files and pkgconfig file to the
      Windows installer.
    * Fix broken opening files from command line on Windows
      (again, #3613096).


Geany 1.23.1 (May 19, 2013)

    Bug fixes
    * Fix custom styles under KDE and for people using gtk-chtheme
      (corrects tab coloring, #3607935).
    * Fix broken opening files from command line on Windows (#3613096).


Geany 1.23 (March 10, 2013)

    General
    * Various fixes to language theming (#3573213).
    * Various Windows makefile fixes.
    * Rewrite printing code (#2629121, #2804000, #3475444, #3580268,
      #3580269).
    * Use the Geany icon from the theme (#3576695).
    * Make Geany-specific icons themeable.

    Bug fixes
    * Fix too aggressive scope caching (#2142789, #2667917, #2868850).
    * Fix showing project name in the Documents sidebar.
    * Fix opening filenames with leading or trailing spaces from the
      command line into a running instance.
    * Fix re-opening files with unknown but detected encoding
      (#3509407, #3605293).
    * Fix crash when loading a broken or incompatible VTE library.
    * Report scope including classes, namespaces and alike (#1996778).
    * Fix cancelling Project Close when showing the unsaved changes
      dialog.
    * Only use "allow_always_save" setting for direct user interaction
      (Quentin Glidic).
    * Fix some keybinding not getting properly displayed in the menus
      after being updated (#1912683, #3599251).
    * Make Terminal tool setting more flexible to support any terminal.
    * Fix replacing file name in files header upon save.
    * Fix UAC Virtualization issue on newer Windows versions when trying
      to save files to read-only locations (#3566329, #3515490).

    Interface
    * Control-click on the symbols sidebar don't focus the editor.
    * Add an option to place the message window on the right.
    * Fix display of non-ASCII tags in the symbols tree for non-UTF-8
      files.
    * Replace 'Open file in a new tab' save dialog option with new
      'Document->Clone' menu item.
    * Fix clashing button mnemonic in detect/reload dialog (#3587465).
    * Grab focus in the embedded terminal upon middle click (#3574724).
    * Add support for embedded terminal background image (Mislav
      Blažević).

    Editor
    * Update Scintilla to version 3.2.3 (#2808638, #2909124, #3094431,
      #3233160, #3540469).
    * Properly indent even if the indenting character isn't the last
      one.
    * Always display text in LTR direction.
    * Improve collapsing fold behavior when start point is offscreen.
    * Faster squiggle underlining.
    * Fix multiline comments at end of file (#3026691).
    * Keep caret and anchor position upon indent and unindent
      (#3167355).
    * Complete on dash (-) too in CSS documents.
    * Make wordchars have precedence over whitespacechars (#3429368).
    * Fix cursor position after comment toggling with no selection
      (#3576431).
    * Fix reshowing calltip after autocompletion list closed.
    * Fix uncommenting multiline comments when cursor is on a delimiter.
    * Clear search markers on Mark All keybinding when already set.
    * Never strip trailing spaces from Diff documents.
    * Reduce unnecessary redraws when typing (Evandro Borracini).
    * Fix comment toggling inside PHP and HTML with bottom-up selection.

    Search
    * 'Mark All' now also uses the fully-featured PCRE engine
      (#3564132).
    * Only set Find in Files directory once per-document.
    * Fix a crash when matching the very last character of the document.
    * Fix search and replacement of empty matches.
    * Fix a possible crash when searching on a range.

    Keybindings
    * Add keybinding for 'Go to Start of Display Line' (#3182425).
    * Allow to change the keybinding for 'Quit'.

    Filetypes
    * Parse '!' char in D parameter lists.
    * Fix parsing of Haskell comments inside a type (#3552129).
    * Fix Cython auto indentation.
    * Add more keywords to Forth (Oco).
    * Add some missing Haxe keywords (#3448664).
    * Add some missing CSS3 keywords (Trong Thanh Tran).
    * Add some missing D keywords (#3595187) (Felix Totir).
    * Fix a crash parsing some C macros (#3556536).
    * Update some Python keywords.
    * Update Python global tags file.
    * Show VHDL blocks in the symbol list.
    * Fix ruby scope after "do" (#3046418).
    * Fix parsing of ruby keywords when followed by a semicolon
      (#2130612).
    * Lots of JavaScript symbols parsing improvements (#2992393,
      #3034303, #3034339, #3036476, #3398636, #3470609, #3568542,
      #3570192, #3571233).
    * Use "scala" extension for Scala (#3574723).
    * Fix parsing of reStructuredText titles containing UTF-8
      characters (#3578050).
    * Parse C++11 final classes (#3577559).
    * Parse C++11 enums with type specifier and classed enums
      (#3578557).
    * Fix highlighting of C++11 raw strings (#3578557).
    * Fix parsing of colons in D (#3577788).
    * Fix parsing of D 'static assert' (#3582833).
    * Parse scope for D nested template blocks (#3582833).
    * Ignore D angle brackets.
    * Fix reStructuredText comment marker (#3585377).
    * Add Asciidoc filetype.
    * Fix parsing of Python keywords followed by a tab (\t).
    * Add more HTML5 self-closing tags (Duncan de Wet).
    * Update default D template to use a more standard prototype for
      main().
    * Fix improperly translated string in Pascal template (#3602314).
    * Add Go language filetype (tomboy64).

    Plugins
    * Export: Fix missing linking on libm (Chow Loong Jin)
    * File Browser: Backspace now moves to parent directory.

    API:
    * Fix plugin_add_toolbar_item() insertion order (#3522755)
      (Dimitar Zhekov).

    Windows
    * Fix spawning synchronous commands on Windows.
    * Show Find in Files status summary.
    * Add icon to the Explorer context menu item.

    Internationalization
    * Add translations: et, eu, he, hi, sr
    * Update translations: ca, cs, de, es, fi, gl, it, kk, lt, nl,
                           pt_BR, ru, sv, sl, tr
    * Fix a crash when using the Turkish translation (#3560181).


Geany 1.22 (June 18, 2012)

    General
    * Bump dependencies to GTK >= 2.16 and GLib >= 2.20.
    * Switch to Glade 3 and dynamically loaded XML UI description.
    * Rewrite theming support for better flexibility.
    * Add support for opening files read-only from the command line.
    * Always load the default session if configured to do so.
    * Make all filetypes use named styles to simplify color scheme
      authoring.
    * Make 'Replace Spaces by Tabs' only match leading spaces to
      preserve alignment.

    Possibly incompatible changes
    * Theming and filetype style changes mean old filetypes and color
      schemes are not compatible with this version of Geany.
    * There are some default keybinding changes but these will only
      apply to newly created configurations.
    * Changes to the "project-dialog*" signals may affect plugins.

    Bug fixes
    * Fix escaping of session file paths (#3425969).
    * Fix closing when minimized under Windows (#3421282).
    * Properly handle remote URIs received through drag 'n drop
      (#2966770, #3479567).
    * Fix build with bleeding-edge GLib (#3483388).
    * Fix color scheme selection in Ubuntu Unity (#3479674).
    * Fix very slow regex tag parsing on Windows (e.g. for HTML).
    * Fix detecting a changed file on disk when opening from
      the command-line (Windows).
    * Fix quick search entry behavior on Windows.
    * Fix keybindings conflicts check when swapping a binding.
    * Fix comments insertion in some cases (#3449635, #3534320).
    * Add missing Windows mio makefile.

    Prefs
    * Split "always wrap search and hide find dialog" pref into
      "always wrap search" and "hide find dialog" (Dimitar Zhekov).
    * Add Project Properties overrides for 'Saving files' prefs.
    * Add hidden VTE preference "send_cmd_prefix" to prefix commands sent
      to the VTE. (See the manual for details).

    Interface
    * Add support for switching to the last used document after closing
      a tab (Jiří Techet).
    * Improve the tab switching dialog for better usability (Jiří Techet).
    * Add support for user-defined labels for 'Send Selection to'
      custom commands.
    * Fix sidebar width when on the right (#3514436).
    * Use case-insensitive document list path comparison on Windows.
    * Replace Color Schemes menu with custom dialog.
    * Show selected line count on status bar when whole lines are
      selected.

    Editor
    * Update Scintilla to version 2.29.
    * Add a "join lines" command (Eugene Arshinov).
    * Hide autocompletion when the only entry has been typed (#3516212).

    Search
    * Add full PCRE regular expressions support.
    * Extra options passed to grep through Find in Files now follows a
      real shell-style syntax (#3516263).
    * Search pattern length is no longer limited to 248 characters.
    * Fix showing Find/Replace regex compile errors on the status bar.

    Keybindings
    * Add Project New/Open/Properties/Close keybindings.
    * Show overridden keybindings in bold for prefs dialog tree.

    Tags
    * Speed up loading of multiple global tags files.
    * Show global tags file preprocessing errors on stderr & add
      current directory to include path.
    * Add C/C++ ignore.tags wildcard format 'PREFIX*'.

    Filetypes
    * Add support for regex-based filetype detection.
    * C snippets no longer apply to all filetypes.
    * Improve support for HTML embedded filetypes (#2863829, #3127598).
    * Add filetype Objective-C (Elias Pschernig, P#3325139).
    * Fix highlighting of ``...R"`` inside C and C++ (#3425107).
    * Fix TCL keyword highlighting in some situations (#3432877).
    * Parse PHP functions with multiline argument list (#3037797).
    * Handle ``/bin/dash`` shebang (#3470986).
    * Update JavaScript parser from CTags.
    * Parse D class/struct/interface template bodies and template
      blocks; ignore 'static if' expressions; parse function
      @attributes, pure/nothrow and immutable/inout/shared return types.
    * Fix broken tag/word autocompletion in HTML/PHP documents.
    * Enable &entity; completion for all XML-based filetypes.

    Plugins
    * Split Window: show marker margin.
    * Split Window: enable basic context menu.

    API:
    * document_save_file() now shows the Save As dialog when necessary.
    * Rename signal "project-dialog-create" to "project-dialog-open" and
      add new "project-dialog-close" signal.
    * setptr is deprecated in favour of SETPTR.
    * Add ui_hookup_object() and ui_lookup_object().
    * Add ui_lookup_stock_label().
    * Add build_{activate,get_current,remove,set}_menu_item(),
      build_get_group_count().
    * Add stash_group_free_settings().
    * Add support for plugins written in C++.

    Internationalization:
    * Add translations: ar, id, lt, mn, nn, sk
    * Update translations: de, es, fr, hu, it, ja, kk, lt, nl, pl, pt,
      pt_BR, sk, sl, sv, tr, zh_CN, zh_TW


Geany 0.21 (October 2, 2011)

    General
    * Bump dependencies to GTK >= 2.12, GLib >= 2.16 and GIO.
    * Add support for real-time symbol parsing.
    * Remove old filetype templates support - use custom file
      templates instead.
    * Add support for detecting the indentation width from the file
      content.

    Bug fixes
    * Fix generating tag files (-g) and --ft-names segfault.
    * Replace dates on template insertion, not when loading templates.
    * Fix segfault when inserting e.g. fileheader template when the
      template file is empty (#3070913, lphilpot).
    * Use the same indentation for all templates (Matthew Brush,
      #3193527).
    * Fix loading of non-UTF-8 templates.
    * Fix completion and word completion with non-ASCII characters
      (#3313351).
    * Fix HTML content-type detection (#3300703).
    * Fix pattern filtering when using Find in Files not to search in
      sub-directories.
    * Add a workaround to prevent Geany from crashing during loading of
      a LaTeX-file containing linebreaks inside headings.

    Interface
    * Add 'Save As' toolbar button option (Matthew Brush, #3153490).
    * Add 'Open in New Window' command in the notebook tab menu
      (Matthew Brush, #3118059).
    * Color schemes: use name and description for menu item and
      tooltip (Matthew Brush).
    * Shift-Enter in search dialog and toolbar search entries now
      searches backwards.
    * Improve `Set Custom Commands` dialog.
    * Always destroy open and save dialogs after use (#3311258,
      #3304273, #3201050, #3163742, #3153120, #2985896).
    * Add UI to edit formerly hidden preferences (Dimitar Zhekov,
      #3313315).

    Editor
    * Update Scintilla to version 2.25.
    * Fix snippets bug: {ob}pc{cb} replaced by '%' instead of {pc}.
    * Fix multiple snippet cursor positions for Tabs + Spaces mode.
    * Avoid triggering autocompletion on PHP open tags (#3199442).
    * Fix indentation brace matching (#3309606).

    Configuration files
    * Support copying filetype definition file group keys from a system
      keyfile with e.g. [styling=C].
    * Make filetype group membership configurable using [Groups] in
      filetype_extensions.conf.

    Search
    * Don't auto-enable case-sensitive option when enabling regex in
      Find/Replace dialogs.
    * Remember Find and Replace options across restarts (Dimitar Zhekov).

    Keybindings
    * Add fixed shortcuts for VTE copy (Ctrl-Shift-C) and paste
      (Ctrl-Shift-V).
    * Add new keybinding 'Remove Markers and Error Indicators'.

    Projects
    * Store VTE path with the project session (Nicolas Sierro).

    Filetypes
    * Add Scala custom filetype (werg).
    * Add Cython custom filetype (Matthew Brush).
    * Add support for separate single and multiline comments.
    * Add support for filetype-specific indentation settings (#3339420,
      #3390435)
    * Fix detecting Matlab and Txt2Tags extensions by default (#3167315,
      #3154637).
    * Fix detecting non-lowercase self-closing tags e.g. <BR> (#2226117).
    * Highlight C# and Vala raw and verbatim strings.
    * Improve JavaScript keyword handling and keyword lists (Jason Oster).
    * Add filetype Cobol (Seth Keiper).
    * Add file template for Vala (Mark Trompell).

    Plugins
    * File Browser: Make 'Hide object files' preference configurable with
      file extensions.
    * Split Window: Fix a crash when changing filetype (Matthew Brush,
      #3255968).
    * Split Window: Update styles when the filetype changes (Matthew
      Brush).
    * Split Window: Enable code folding (Matthew Brush, #3097780).
    * Split Window: Fix issues on Windows (Matthew Brush, #2725342).
    * Class Builder: Improve dialog UI using a table (Matthew Brush).
    * Export: Add option to insert line numbers (#3197150).

    Documentation
    * Add 'Reading styles from another filetype' subsection (Matthew
      Brush).
    * Add 'Filenames' subsection for filetype definition files explaining
      the filename extensions and special cases.
    * Add section 'Filetype group membership'.

    Plugin API
    * Add filetypes_get_sorted_by_name(), utils_find_open_xml_tag_pos()
      (Eugene Arshinov).
    * Add plugin_idle_add(), plugin_timeout_add(), plugin_timeout_add_seconds(),
      ui_menu_add_document_items_sorted(), document_compare_by_display_name(),
      document_compare_by_tab_order(), document_compare_by_tab_order_reverse().
    * Deprecate ui_widget_set_tooltip_text().
    * Fix public inclusion of config.h (#3384026).
    * Add new signal "document-reload".

    Internationalisation:
    * Add translations: fa
    * Update translations: ca, cs, de, en_GB, es, fi, fr, gl, it, ja, nl, pt,
      pt_BR, sl, sv, tr, vi, zh_CN, zh_TW


Geany 0.20 (January 5, 2011)

    Fixes:
    * Improve compatibility with GVFS using GIO to save documents (Alexey
      Antipov).
    * Fix crash when closing a modified document (usually without a
      trailing newline) and choosing Save (fixes #3111058).
    * Fix crash when using 'Send Selection to Terminal' and the VTE
      is not loaded, and when using Ctrl-A after enabling the 'Load VTE'
      pref (Dimitar Zhekov).
    * Fix a slightly wrong encoding detection on Windows (#3019573).
    * Fix issue with single-line commenting/uncommenting blocks when using
      Windows line endings.
    * Fix saving project indent prefs straight after using project
      properties.
    * Fix wrongly changing edited keybindings when cancelling the
      Preferences dialog.
    * Fix auto-displaying of sidebar, tab bar, symbols and documents tabs
      when only plugin tabs are visible (fixes #3101867).
    * Save build commands for filetype None (Lex Trotman).
    * Waf: Check for libsocket on OpenSolaris to fix build.

    Interface:
    * Color build command fields light grey unless overridden (Lex
      Trotman).
    * Replace /home/user with ~ in the documents list (Jon
      Strait).
    * Display 'new instance' on title bar for 2nd instances (Eugene
      Arshinov).
    * Don't add duplicates to combo box histories.
    * Reorganise Find in Files dialog and add Files pattern to filter
      search results.
    * Implement 'Select All' for the VTE widget.
    * Reorganise editor popup menu for shorter size - some items were moved
      to submenus.
    * Move Go to Marker menu items to Search menu.
    * Group Open dialog encoding options by submenus (Adam Ples; #3047717).
    * Show mimetype icon in sidebar Documents list and notebook popup menu
      (Colomban Wendling).

    Documents:
    * Ensure inserted templates always have proper line ending characters
      according to the current document's preference.
    * Add per-document indent width setting (Jiří Techet).
    * Add 'Project->Apply Default Indentation' menu command to override
      every document's indentation settings.
    * Display better error messages when saving a document fails (Dimitar
      Zhekov).
    * Don't prompt for reloading if the document has not been edited
      (Jiří Techet).
    * Add Close button to the detected file changed dialog.

    Editor:
    * Fix wrong snippet indentation when original cursor line has
      non-indentation whitespace (david).
    * Fix passing quoted arguments when using 'Send Selection to'. This
      means e.g. sed 's/\./(dot)/g' now works.
    * Add alternative color scheme based on Python colors
      (View->Editor->Color Schemes).
    * Replace HTML automatic <table> tag completion with a 'table' snippet
      (Eugene Arshinov).
    * Auto-indent after an HTML/XML line without a closing tag (Eugene
      Arshinov).
    * Respect 'Smart' home key pref for Shift[+Alt]+Home (fixes #3100290,
      Dimitar Zhekov).
    * Scroll to the current line when moving the cursor to the next
      cursor position in a snippet (#3139490).
    * If the current word's tag is on the current line, make Go to Tag
      Definition look for a tag declaration instead and vice versa.
    * Make Reflow Lines/Block command use the current indented block, not
      the whole paragraph (which could have mixed indentation).

    Configuration:
    * Load insertion templates from system path, don't create them in
      the user's config dir.
    * File templates are now reloaded on saving.

    Prefs:
    * Add 'Ensure consistent line endings' file saving pref (Manuel Bua).
    * Add 'statusbar_template' hidden pref (Dimitar Zhekov).
    * Add 'new_document_after_close' hidden pref to open a new document
      automatically after closing all documents.
    * Add hidden pref 'find_selection_type' with option to use the X
      selection or to repeat the last search when there's no selection,
      both off by default.
    * Add 'gio_unsafe_save_backup' hidden pref (Lex Trotman).
    * Add filetypes.common 'fold_symbol_highlight' color setting.
    * Add 'symbol_list_sort_mode' per-filetype setting.

    Keybindings:
    * Fix Alt+[0-9] switching tabs even when other modifiers are also held.
    * Add snippet keybinding support (Eugene Arshinov).
    * Add 'Insert New Line Before/After Current' keybindings (Eugene
      Arshinov).

    Filetypes:
    * Add Forth filetype (Thomas Huth).
    * Add Lisp filetype (Mário Silva).
    * Add Erlang filetype (Taylor Venable).
    * Ada: Fix wrong comments.
    * C++: Disable user fold points with new lexer property
      fold.cpp.comment.explicit.
    * Python: Update list of builtins for Python 2.6, simplify
      Compile/Syntax Check command. Use named styles for color scheme
      support (use alt.conf color scheme if you want the old colors).
    * Matlab: Support Octave # comment char.
    * Txt2Tags: add highlighting (Forgeot Eric - #3020632).
    * Make: fix possible infinite loop in tag parser.
    * D: Parse template functions, ignore /+ +/ comments, ignore
      unittest blocks, add keywords 'ref', 'macro' and D2 keywords.
    * Vala: Parse functions with contracts (#3080232).
    * Markdown, reStructuredText and Txt2Tags: Sort tags by line number by
      default.
    * Basic: Parse property, constructor, destructor as functions
      (pottersson; #2992167).
    * HTML: Add HTML5 element names and attributes (Ross McKay).
    * PHP: Parse final functions (fixes #3111171).
    * Markup: Add xml_indent_tags filetype setting for documents using the
      HTML/XML lexers (Eugene Arshinov).

    Plugins:
    * File Browser: Add history to path entry.
    * HTML Characters: Only automatically replace characters when the
      current document is a Markup document.

    Internationalisation:
    * Add translations: kk.
    * Update translations: cs, de, en_GB, es, fi, fr, hu, ja, nl, pt,
                           sl, sv, tr, zh_CN.

    Manual:
    * Update 'Custom filetypes', 'Ignore Tags' sections.
    * Add 'HTML Characters', 'Configuration file paths', 'Color schemes
      menu' sections.
    * Explain how to grep the Scintilla source for lexer properties.

    HACKING:
    * Add 'Bugs to watch out for' section.

    API:
    * Improve Stash GUI example.
    * Fix not loading plugins built against a newer API when Geany doesn't
      provide the required version given in PLUGIN_VERSION_CHECK().
    * Make GEANY_API_VERSION, GEANY_ABI_VERSION macros instead of enums
      so you can protect code with '#if GEANY_API_VERSION >= 200'.
    * Add signals "build-start", "project-dialog-create" and
      "project-dialog-confirmed" - to append a Project Properties
      notebook tab (Jiří Techet).
    * Add macro foreach_range().
    * Add GeanyMainWidgets::message_window_notebook (#3061342).
    * Add main_widgets.project_menu (Jiří Techet).
    * Add msgwin_set_messages_dir() (Jiří Techet).
    * Add highlighting_is_{string,comment,code}_style(),
      editor_find_snippet(), editor_insert_snippet(),
      utils_find_open_xml_tag() (Eugene Arshinov).
    * Add ui_combo_box_add_to_history(), editor_goto_pos(),
      dialogs_show_input(), Add sci_get_lexer().
    * Add filetypes_get_display_name() as "None" is no longer translated.


Geany 0.19.2 (December 01, 2010)
    Fixes:
    * Fix bug where Geany did not always report an error message when
      saving a document fails.


Geany 0.19.1 (August 18, 2010)

    Fixes:
    * Fix broken autocompletion after using scope completion.
    * Fix scrolling the editor line in view (e.g. after loading a session
      and switching document tabs).
    * Fix using filetype extension patterns with upper case letters on
      Windows (#3028856).
    * Fix a slightly wrong encoding detection on Windows (#3019573).
    * Re-enable comment folding.
    * Fix not loading plugins built against a newer API when Geany doesn't
      provide the required version given in PLUGIN_VERSION_CHECK().
    * Fix infinite loop in Markdown lexer (patch by Colomban Wendling,
      thanks).
    * Fix saving non-project filetype error regex.
    * Focus toolbar item when pressing Go to Line keybinding only when
      it's not in the toolbar's drop down overflow menu (#3027454).
    * Escape the name of the current document for markup when using
      document name for menu items (#3038844).
    * File Browser: Allow Find in Files when no items are selected.
    * Fix build menu translation problems.
    * Fix segfault on Tools->Reload Configuration when no documents are
      open (#3037079).
    * Fix building with Waf on Solaris.
    * Fix a memory leak (thanks to Daniel Marjamäki).
    * Use g_free instead of free (patch by Daniel Marjamäki, thanks).

    Tweaks:
    * Always use white background color when printing (except for text
      with a white foreground) to save ink (#2968998).
    * Limit build error editor indicators to 50, but parse all errors in
      the Compiler tab (#3019823).
    * Align notebook tab close buttons centred vertically (thanks to
      Robux.Biz (galyuk)).
    * Show the Project Properties build tab when choosing 'Set Build
      Commands' when a project is open to prevent confusion with
      non-project commands.

    Manual:
    * Fix wording - restarting is required for hidden prefs.
    * Fix Grep --exclude-dir example.


Geany 0.19 (June 12, 2010)

    General:
    * Build system reworked to be much more configurable (by Lex Trotman).
    * Use POSIX system/GNU regex engine for find & replace. This alters
      regex syntax - we now support '?' operator and match newlines.
    * Support adding custom filetype files.
    * Add new command line option --list-documents to return a list
      of currently opened documents
    * Remove deprecated --debug flag. Please use --verbose/-v instead.

    Interface:
    * Add option 'System Default' for toolbar icon style and size to use
      the GTK default value.
    * Allow '+<number>' and '-<number>' as values for Goto Line inputs
      to jump relative to the current line.
    * Add preference to add new document tabs beside the current one
      (patch by Colomban Wendling).
    * Enable type-ahead find for sidebar symbols and documents tabs
      (patch by Thomas Martitz).
    * Make Ctrl-click on any notebook tab switch to the last used
      document.
    * Add 'Edit->Commands' menu.
    * Add 'Edit->Plugin Preferences' menu item and keybinding.
    * Add 'View->Editor->Color Schemes' menu (only shown if color
      scheme files exist).

    Prefs:
    * Hide 'Tabs and Spaces: Hard tab width' preference - it should
      always be 8. (Hidden setting kept in case users have modified it).
    * Add sidebar position interface pref.
    * Add project long line marker customisation (patch from Eugene
      Arshinov).

    Editor:
    * Update Scintilla to 2.12.
    * Add preference and support for virtual spaces.
    * Add word part autocompletion for the current selected item when
      pressing keybinding (default Tab) - Enter still completes normally.
    * Remove LaTeX autocompletion from Geany's core and move it to the
      geanyLaTeX plugin.

    Filetypes:
    * New filetype: Txt2Tags (patch by Eric Forgeot).
    * New filetype: Abc (patch by Eric Forgeot).
    * New filetype: Verilog (patch from Kelvin Gardiner).
    * New custom filetype: Genie.
    * Improvements in symbol parsing of PHP and Python files.
    * Add R tagmanager symbol parser (patch by Jon Senior).
    * Update Perl tag parser from ctags - removes support for
      buggy local/my/our but parses constant/format/labels.
    * Parse more VHDL tags (patch from Kelvin Gardiner).
    * Highlight D & Java types from a global tags file.
    * Parse Python lambda functions (patch from Colomban Wendling).

    Keybindings:
    * Add keybindings to switch to the sidebar's Document and Symbol list as
      well as to the Message Window's current tab (patch by Eugene Arshinov).
    * Add 'Remove Markers' and 'Remove Error Indicators' keybindings.
    * Make 'Reflow block/lines(s)' keybinding use line breaking column when
      enabled (patch by Lex Trotman).
    * Add 'Select to previous/next word part' keybindings.
    * Add 'Switch to Messages' focus keybinding.
    * Add 'Move line(s) up/down' keybindings.
    * Make Switch to Editor keybinding reshow the document statistics line.

    Templates:
    * Move filetype template defaults into custom file template files.
    * Read custom file templates from system as well as user dir.
    * Add new special template wildcard "{command:...}" to use the output
      of a shell command in templates.
    * Support {ob}, {cb} and {pc} to escape wildcard strings with {, }, %
      for snippets, fileheader and file templates.
    * Add {project}, {description} template wildcards (#2954737).
    * Reload templates when saving a document in the templates config dir.

    Configuration files:
    * Support more filetypes.common folding icon styles: arrows, +/- and no
      lines (#2935059).
    * Support Scintilla lexer properties in [lexer_properties] filetypes.*
      group.
    * Add filetypes.xml asp.default.language property (Ross McKay).

    Plugins:
    * Classbuilder: Add support for creating PHP classes
                    (patch by Ondrej Donek).
    * HTMLchars: Make plugin remember whether replacement of special
                 characters was activated.

    Windows:
    * Support very long build commands.
    * Add a preference for choosing between GTK and native File Open/Save
      dialogs (only available on Windows).

    Internationalisation:
    * Added translations: ast.
    * Updated translations: de, en_GB, es, fr, gl, ja, nl, pt, ru, sl, sv,
                            tr, vi, zh_CN.

    API:
    * Improve documentation contents page.
    * Add Stash mini-library setting, pref & widget functions to API.
    * Add plugin_configure_single() plugin symbol which is easier to
      implement than plugin_configure().
    * Add new plugin signals: "document-before-save", "document-filetype-set",
      "geany-startup-complete".
    * Add PLUGIN_SET_TRANSLATABLE_INFO macro to the plugin API so plugins' meta
      information can be translated already in the plugin manager dialog
      (patch by Colomban Wendling).
    * Use full function name for GeanyFunctions function pointers. This
      avoids naming conflicts e.g. with C++'s 'new' keyword.
    * GeanyKeyBinding label fields can now contain underscores, which won't
      be displayed by Geany. This saves adding near-duplicate translation
      strings.
    * Add GeanyKeyGroup callback support.
    * Add more Scintilla function wrappers, foreach_dir(), foreach_str(),
      utils_get_file_list_full(), document_get_notebook_page(),
      editor_insert_text_block().
    * Don't install unnecessary headers.
    * Remove deprecated header pluginmacros.h - use geanyfunctions.h
      instead.
    * Deprecate documents_foreach(), use foreach_document() instead.
    * Deprecate PLUGIN_KEY_GROUP() macro - use plugin_set_key_group()
      instead.


Geany 0.18.1 (February 14, 2010)

    Build fixes:
    * Define G_GNUC_WARN_UNUSED_RESULT to fix build on GLib 2.8.
    * Use AC_PATH_PROG instead of 'which' for portability (patch by Erik
      Southworth, thanks).

    Incompatibilities:
    * Remove filetypes.common invert_all option - use 'Invert syntax
      highlighting colors' pref instead (fixes #2854525).

    Bug fixes:
    * Fix 'Open Selected File' for unsaved new documents.
    * Fix updating main menu accelerators after changing keybindings
      (thanks to Lex Trotman).
    * Fix using 'Insert date' keybinding when a custom date string has
      not been set.
    * Set the cursor color for the split window plugin.
    * Remove plugin from plugin manager dialog on unloading if it no
      longer exists or is incompatible.
    * Fix 'Reflow block' command when at the last paragraph and there's
      no last newline (patch by Eugene Arshinov, thanks).
    * Fix opening filenames beginning with two dots (closes #2858487).
    * Show Find in Files stderr output in messages window instead of
      debug window so that invalid regex messages can be seen easily.
    * Speed up sorting in utils_get_file_list(). This reduces the file
      browser delay on displaying a big directory, e.g. /usr/bin.
    * Fix a bug with not w3c compatible HTML code on export plugin
    * Fix non-working Home and End keys on numpads.
    * Fix loading of files on network resources on Windows.
    * Fix wrong alignment of printed pages when page headers are disabled
      (closes #2856822).

    Improvements:
    * Extend auto_latex() function to check whether an environment has
      been closed within the next lines to avoid auto adding double
      \end{}.
    * Replace some icons which could cause licensing problems by icons
      from the Rodent icon theme.

    Filetype fixes:
    * Parse contents of D extern{} and version{} blocks.
    * Fix creating D interface tags properly.
    * Parse D functions with contracts (fixes #1885480).
    * Parse D alias statement like typedef.
    * Improve parsing of LaTeX, PHP and Python files.

    Documentation:
    * Add 'Scope autocompletion' section.
    * Add 'Tools menu items' section to explain configuration files
      submenu, reload configuration item.
    * Minor updates/fixes.

    API:
    * Add gcc commands to build a plugin to the HowTo.

    HACKING file:
    * Add section 'Plugin API/ABI design'.
    * Add 'Compiler options & warnings' section.
    * Update Style section to be clearer about code alignment and show
      some example code.
    * Add 'Doc-comments' plugin API subsection.

    Internationalisation:
    * Added translations: gl


Geany 0.18 (August 16, 2009)

    General:
    * Fix scrolling horizontally after finding a search match with the
      search bar or Find Next/Previous which is off-screen.
    * Remove relative/untidy path elements from filenames when opening
      documents (#2823998).
    * Create initial template files with proper platform-specific line
      ending characters.
    * Improve inserting of comment templates like File header or licence
      notices.

    Interface:
    * Add 'Show Paths' documents list popup item.
    * Add filetypes.common to 'Configuration Files' menu.
    * Implement a graphical toolbar editor.
    * Add 'Build' toolbar button to the default layout.
    * Add 'Replace' toolbar button (closes #2798225).
    * Use a more Tango like icon for 'Save All' (by Jesse Mayes, thanks).
    * Add a popup menu for the keybinding list in the preferences dialog
      to easily expand and collapse all groups.

    Keybindings:
    * Implement Most-Recently-Used document switching when pressing
      'Switch to last used document' keybinding (Ctrl-Tab).
    * Add 'Mark All' keybinding (Ctrl-Shift-M).
    * Add 'Reflow lines/block' keybinding, (Ctrl-J; thanks to
      Eugene Arshinov).
    * Make the Scintilla keybindings 'Delete to end of line' and
      'Go to end of display line' configurable.
    * Switching notebook tabs now works for the currently used notebook
      widget instead of always using the documents notebook.

    Editor:
    * Fix a redraw when documents were first drawn uncolourised.
    * Delay highlighting matching braces by 100ms to speed up scrolling
      with the arrow keys.
    * Support 'tab indents, space aligns' style when indenting (#2789109).
    * Add 'Autocomplete all words in document' pref; also used when forcing
      autocompletion and there's no symbol names to show.
    * Add 'Drop rest of word on completion' pref.
    * Update Scintilla to version 1.79.
    * Improve displaying and reshowing of calltips.

    Syntax highlighting:
    * Reload color schemes via Tools menu (thanks to Eugene Arshinov).
    * Implement named styles support for filetypes.* using a
      filetypes.common [named_styles] section; used as
      "style=named_style,bold". (See the manual for details).
    * Allow style definitions with missing fields to use the
      filetypes.common default style's fields.
    * Make C-like filetype styles use named styles & default background
      color. (Anyone who wants to likewise update any other filetype's
      styles, please let us know ;-)).
    * Allow indentation of wrapped lines (see style 'line_wrap_indent').
    * Add new styles 'line_height' and 'marker_mark'.

    Filetypes:
    * Add Markdown filetype (thanks to Jon Strait).
    * Highlight D WYSIWYG backtick `strings` and r"strings" (#1895745).
    * Minor improvements for filetypes: Fortran, Haxe, HTML, Lua,
      Matlab, Pascal, Python, Tcl.

    Tags:
    * Read custom system global tags files from $prefix/share/geany/tags
      (#2778923).
    * Autocomplete scoped fields like struct members when typing '.' (and
      also '->' or '::' in C/C++) if the language's tag parser supports it.
    * Save field tags for C/C++ when generating a global tags file (you may
      want to regenerate your tag files).
    * Parse Python calltips.
    * Show relative paths in Diff filename tags.
    * Group reStructuredText symbol list items by scope level.

    Plugin API:
    * Add geanyplugin.h single include.
    * Add plugin_signal_connect() for connecting plugin signals at
      runtime and also for connecting to any GObject signal.
    * Add documents_foreach(), filetypes[], documents[], utils_strdupa()
      and various foreach_type() macros.
    * Make GeanyDocument::file_type always be non-NULL.

    Windows:
    * Fix quoting the build command string on Windows (closes #2791769).
    * Fix LaTeX view commands on Windows (part of #2807688).
    * Expand system environment variables (%variableName%) on Windows when
      running Build commands.

    Internationalisation:
    * Added translations: lb, sl, pt_PT
    * Updated translations: ca, cs, de, en_GB, fi, fr, ja, pt_BR, ru, tr


Geany 0.17 (May 02, 2009)

    Bug fixes:
    * Fix broken selection of "Document->Set Encoding" menu items.
    * Fix broken non-incremental search with the toolbar search entry when
      pressing Enter (closes #2638180).
    * Fix parsing of Make output (closes #2694479, patch by Andrea Mazzoleni).
    * Fix crashes on quitting Geany (closes #2533990).
    * Fix disabled Go to Tag items in the editor menu when using the
      keyboard (#2780044).
    * Prevent crashes when two or more top level items in the symbol
      list have the same name (closes #2778246).

    Prefs:
    * Add an option to set an additional plugin lookup path.
    * Add a hidden preference 'use_safe_file_saving'. This has serious side
      effects, please read the documentation before enabling this.

    Interface:
    * Add 'Send Selection to Terminal' command to the Edit->Format menu.
    * Change the background colour of the search entries in the Find
      and Replace dialogs according to the search results.
    * Add 'Close Other Documents' and 'Close All' menu items to the tab bar
      menu.
    * Add an option to allow appending the toolbar to the main menu bar
      to save some vertical space.
    * When a project is loaded, replace the project base path with the
      project name in the Documents sidebar for parent items (closes #2723679).
    * Make the file open dialog more compact.
    * Ellipsize tab labels and some status messages for very long
      filenames (closes #2777348).
    * Add new toolbar element: Print (patch by Roland Baudin).
    * Remember the active sidebar page between sessions.
    * Add "Recent Projects" menu to the Project menu (#2728630,
      patch by Elias Pschernig).
    * Add Tools->Configuration Files item for snippets.conf.

    Filetypes:
    * Fix wrong Fortran 90 comment characters when inserting templates.
    * Add filetype ActionScript (patch by Chris Macksey).
    * Fixes for CSS, Fortran and Ruby parsers.
    * Add a trivial symbol parser for NSIS files.

    Windows:
    * On Windows, change the working directory to the Geany installation
      path at startup to avoid unwanted directory locking(closes #2626124).
    * Fix window positioning on startup.
    * Make build commands on Windows run synchronously to avoid problems
      with reading build commands' output.

    Plugins:
    * HTMLchars: Extend plugin by bulk replace and replace on
      input for special characters to their HTML entities.
    * Splitwindow: Add keybindings for the split actions.
    * VCDiff: Remove plugin from Geany. Use GeanyVC instead.

    Plugin API:
    * Deprecate sci_get_text(), sci_get_selected_text() and
      sci_get_text_range().
    * Add sci_get_contents(), sci_get_contents_range() and
      sci_get_selection_contents() as replacement functions to provide
      an easier and cleaner API (initial patch by Frank).
    * Make GEANY_FILETYPES_NONE = 0, sort filetype IDs randomly (so we can
      append new filetypes without breaking the ABI); add
      filetypes_by_title sorted list to GeanyData.

    Documentation:
    * Describe how to build Geany using the Waf build system.

    Internationalisation:
    * Updated translations: be, cs, de, es, fi, fr, hu, ja, pt_BR, ru,
      sv, tr, zh_CN


Geany 0.16 (February 15, 2009)

    Bug fixes:
    * Fix indenting for Tabs & Spaces mode when inserting snippets.
    * Fix snippets and smart indent using too much indentation when the
      line contains whitespace after non-whitespace characters (#2215044).
    * Fix segfault when showing Find in Files dialog when no documents are
      open (#2228544).
    * Fix not switching to 2nd last used document when the last used
      document has been closed (#1945162).

    General:
    * Group child tags by their parents in the symbol list for C-like
      filetypes, Python, Conf (thanks to Conrad Steenberg).
    * Use a tree for the Documents sidebar, grouped by path.
    * Add 'Tools->Configuration Files' menu with items to open
      filetype_extensions.conf and ignore.tags. These files are also
      reloaded automatically when saved.
    * Change configuration directory path to $XDG_CONFIG_HOME/geany
      (most often this is ~/.config/geany).
    * Allow to specify files on the command line and from remote instances
      to be URIs (local and with GIO also remote URIs).
    * Increase minimum required GTK version to 2.8.

    Prefs:
    * Add Project Indentation prefs, which override the Editor
      Preferences dialog options. For new projects, these default to
      the editor indent prefs.
    * Add an interface pref for whether to hide additional widgets when
      double-clicking on document notebook tabs (off by default).
    * Add a preference to invert all colours for syntax highlighting.
    * Add a hidden preference "allow_always_save" to make the Save buttons
      and menu items always sensitive.

    Interface:
    * Rework the toolbar: now all elements can be added/removed/reordered
      using a simple XML file.
    * Add new toolbar buttons for Cut, Copy, Paste, Delete, Preferences,
      Close All and Build (including a submenu for Make actions).
    * Add a progressbar widget to the statusbar to show progress for time
      consuming actions.

    Editor:
    * Make Ctrl-click go to matching brace if there's no current word.
    * Make Shift+Mouse wheel scroll the editor view horizontally.
    * Make the 'Mark' button for Find highlight the results with rounded boxes
      instead of marking the whole line.
    * Add auto-closing of braces, brackets and quotes (Guillaume de Rorthais).
    * Support multiple %cursor% wildcards in Snippets (Thomas Martitz).

    Filetypes:
    * Add new filetypes Ada, CMake, Matlab, NSIS, Vala and YAML.
    * Update HTML character entities (thanks to Tyler D'Agosta).
    * Parse restructuredText sections in the order of first-used underline
      character, which can now be any punctuation character (as per the spec).
    * Remove GTK global tags, replace them with C (C99) tags. The GTK tags
      file is still available for download on the website.
    * Minor improvements for filetypes CSS, Fortran, FreeBasic, HTML, Tcl
      and Vala.

    Windows:
    * Improve tab close icon size.
    * Changes to the Windows installer:
      - The full installer now includes the GTK 2.14 runtime environment.
      - Register ".geany" as Geany Project File extension.
      - Install GTK translation files only if installation of translation
        files were requested (saves about 22 MB otherwise).
      - Support silent installations.

    Plugins:
    * Add Split Window 'Split Vertically' command (thanks to Moritz Barsnick).
    * Make Version Diff plugin set the indent type for diffs based on the
      current file's indent type.
    * Minor improvements to the filebrowser plugin

    Plugin API:
    * Generate plugin API header geanyfunctions.h containing macros to
      avoid having to type the function pointer names manually.
    * Deprecate pluginmacros.h in favour of geanyfunctions.h.
    * Add "editor-notify" to the plugin API.
    * Add new plugin symbol plugin_help() which is called by Geany when the
      plugin should show its documentation (if any, symbol is optional).

    Documentation:
    * Update Scintilla regular expression info for v1.77 (character
      classes, ASCII escaping, character sets containing square
      brackets peculiarities). Adapted from SciTE doc.
    * Complete 'Hello World' Plugin Howto.

    Internationalisation:
    * Updated translations: bg, ca, cs, de, en_GB, fr, hu, it, ja,
      pt_BR, sv, ru, tr, vi, zh_CN


Geany 0.15 (October 19, 2008)

    General:
    * Add Previous Message, Previous Error commands (thanks also to Beau
      Barker).
    * Add 'Close Other Documents' File menu command (#1976724).
    * Add Find Document Usage popup menu command & keybinding.
    * Check that the current file is still on disk (as well as checking the
      modification time).
    * Add support for custom file templates (found at startup) in the
      ~/.geany/templates/files directory, shown underneath filetype templates
      in the New with Template menu.
    * Make socket open command support filename:line:column syntax.
    * Add filetypes.* [build_settings] key 'error_regex' to support custom
      error message parsing using a GNU-style extended regular expression.
    * Allow loading projects from command line (#1961083).
    * Add alternative build system: Waf.
    * Add Tools menu item to reload configuration data without a restart.
    * Add support to use template wildcards in snippets.
    * Increase LSB compliance.

    Prefs:
    * Make disk check timeout configurable (zero disables disk checks).
    * Add search pref: 'Use the current file's directory for Find in Files'
      (#1930435).

    Interface:
    * Make keyboard shortcuts dialog non-modal (#1999384).
    * Add a debug messages window to easily view debug messages/warnings.

    Editor:
    * Update Scintilla to version 1.77 (includes many fixes).
    * Add basic Line Breaking option in the Document menu and 'Line breaking
      column' editor pref (for now only works when typing characters past
      the line breaking column number).
    * Don't colourise any documents until they need to be drawn (this
      should make opening a session faster for filetypes that support typename
      highlighting).
    * Make Ctrl-click on a word perform Go to Tag Definition.
    * Add 'Max. symbol name suggestions' autocompletion pref.
    * Show ellipsis (...) item when there are too many symbol names for
      autocompletion.
    * Highlight matching brace indent guides (thanks to Jason Oster;
      #2104099).
    * Show brace indent guides on empty lines when appropriate (thanks to
      Jason Oster; #2105982).
    * Add 'Tab key indents' pref, on by default.
    * Implement soft tabs support (#1662173). There's now a 'Tabs & Spaces'
      Indent Type, and separate Width, Hard Tab Width indent prefs. (Thanks
      to Joerg Desch for explaining how it needed to work).
    * Auto-update the line margin width as lines are added (thanks to Jason
      Oster; #2129157).
    * Add "Replace spaces by tabs".

    Windows:
    * Install plugins into lib/ not into plugins/.
    * Install Geany's message catalogs into share/locale rather than
      lib/locale as GTK does since 2.12.2.

    Keybindings:
    * Add Go to Start/End of Line keybindings (#1996175).
    * Add 'Switch to Compiler' keybinding (useful when checking build
      progress).
    * Add keybindings for Line wrapping, Line breaking, Toggle fold and
      Replace Spaces by tabs, Previous/Next word part.

    Filetypes:
    * Add OpenGL Shader Language (GLSL) filetype (thanks to Colomban
      Wendling; #2060961).
    * Add R language filetype (thanks to Andrew Rowland; #2121502).
    * Split filetype Fortran into Fortran 77 and Fortran 90.
    * Add Gettext translation filetype (#2131985).
    * CSS improvements, thanks to Jason Oster.

    Embedded Terminal:
    * Fix hang when restarting the VTE (#1990323) with VTE 0.16.14.
      (Note that with VTE 0.16.14 the reset sometimes leaves a blank
      terminal, but pressing enter makes it then behave as normal).

    Plugins:
    * Add Split Window plugin (should work OK for viewing; full editing
      support is not implemented yet).
    * Merge InstantSave, AutoSave and BackupCopy plugins into the new
      plugin 'Save Actions'.

    Documentation:
    * Add Tips and Tricks appendix.
    * Updated Installation section.
    * Update 'Build system' for custom error regexes.
    * Add a section for internal plugins.

    Plugin API:
    * Many changes; see the API documentation (make api-doc) and the
      geany-devel list archives.
    * Deprecated: plugin_fields, plugin_info symbols.

    Internationalisation:
    * New translations: ko, tr.
    * Updated translations: be, ca, de, en_GB, fi, hu, it, ja, pl,
      ro, ru, sv, zh_CN


Geany 0.14 (April 19, 2008)

    General:
    * Don't beep when using Replace All in Session unless all open files
      have no replacements (fixes #1893796).
    * Only use filetype detection after Save As, not on every save when the
      filetype is None (fixes #1891778).
    * Make Go to Tag commands look for the tag in the current document
      before searching the workspace.
    * Check file on disk for changes also when pressing a key.
    * Ignore documents with no absolute path when saving session files.
    * Fix segfault with Run command when a project is open and the current
      file's filetype has no run command.
    * Make Next Error and Next Message commands add positions to the
      navigation queue, so the user can move backwards through the list items
      and return to where they were.
    * Make pressing escape in the sidebar focus the editor.
    * Make navigation queue position based to restore the line and column when
      returning to a previous position (closes #1936927).
    * Save sorting order of the symbol list when saving a file (fixes #1917262).
    * Improve "Send Selection To" code (fixes #1909452).
    * Install header files and add a pkg-config file for external plugins.
    * Use monospace font for text entry fields in search dialogs (#1907117).
    * Don't open zero byte sized files read-only (e.g. files in /proc).

    Filetypes:
    * Improve Makefile parser to detect targets.
    * Update PHP tags file to latest PHP API docs (closes #1888691).
    * Add translucency settings to filetypes.common for semi-transparency.
    * Add HTML parser to get h1, h2, h3 symbols as well as link anchors and
      JavaScript functions (fixes #1896068).
    * Update Javascript, Tcl and Assembler parser.

    Interface:
    * When closing a tab when using left-to-right tabs, focus the next
      document, not the previous.
    * Move Load Tags item from File to Tools menu.

    Editor:
    * Don't scroll the editor view if it is unnecessary when using Find
      Next/Previous, Find Selected, incremental search, Go to Marker or Go to
      Matching Brace commands.
    * Fix bug with showing macro list items all on one line.
    * Fix Python auto-indentation when line endings are set to CR/LF.
    * Unfold hidden code when the fold point modified (fixes #1923350).
    * Update Scintilla to version 1.76.
    * Add (basic) column mode editing (patch by "chuck").

    Windows:
    * Replace untitled file header filename after Save As and add to recent
      files on Windows too.
    * Resolve Windows shortcuts when opening files.
    * Fix modal dialog problems on Windows by not setting taskbar hint
      (closes #1916994).
    * Add new process spawning implementation. This makes the VCdiff plugin
      to work on Windows (patch by Pierre Joye, thanks).
    * Fix crash on Windows when a project could not be opened.

    Plugins:
    * Add configurable plugin keybindings support.
    * Add a HTML Characters keybinding to show the dialog.
    * Add File Browser keybindings to focus the Path Entry and File List
    * Rename VCDiff plugin Version Diff.
    * When quitting, remember plugin filenames that couldn't be loaded at
      startup as well as active plugins.

    Plugin API:
    * Add PLUGIN_KEY_GROUP and keybindings_set_item() to setup a keybinding
      group.
    * keybindings_send_command() arguments have changed because of
      keybinding groups - this breaks the API for plugins already using it.
    * Make VERSION_CHECK deprecated in favour of PLUGIN_VERSION_CHECK.

    Documentation:
    * Add descriptions for several options in the preferences dialog
      (patch from Robert McGinley).

    Internationalisation:
    * New translations: ro.
    * Updated translations: bg, de, en_GB, es, fr, hu, it, ja, pt_BR, ru.


Geany 0.13 (February 05, 2008)

    General:
    * Improve configure script and fix some compatibility issues.
    * Add support for project session files.
    * Add native GTK printing support (only with GTK 2.10+).
    * Prevent execution of commands by Geany if the VTE may contain any
      text on the prompt (thanks to "Jeff Pohlmeyer for reporting).
    * Store more document-related settings when saving session in the
      configuration file (including the file encoding).
    * Detect in-file specified file encoding by scanning the file using
      regular expressions.
    * Add binary relocation support.

    Filetypes:
    * Add configurable default file extension setting for filetype
      definition files.
    * Fix reST autocompletion.

    Tags:
    * Show arrays and modifiers like const in calltip return types for
      C-like files.
    * Update C global tags file for GTK+ 2.12.
    * Fix parsing the correct D class name when inheriting, D constructor
      tags and ignore D import statements.
    * Remove unnecessary tagmanager status file.
    * Improve PHP, Ruby and FreeBasic parsers.

    Interface:
    * Add 'Indent Type' option in the Document menu.
    * Add 'Detect from file' Editor indentation pref.
    * Show TAB or SP for current document's indent type.
    * Add a 'Newline strips trailing spaces' pref (thanks to Catalin
      Marinas).
    * Add 'Strip Trailing Spaces' document menu item.
    * Add combo box input history for 'Make Custom Target' dialog.
    * Make Open, Save As dialogs start in project base path (or default
      path pref) when the current file has no filename.
    * Add 'Make in base path' project file preference.
    * Make 'Open Selected File' first try the current file's directory,
      falling back to the project base path if no file was found.
    * Fix broken window maximization.
    * Improve appearance of used treeviews and use rules hints to respect
      user colour settings.

    Editor:
    * Fix hidden lines after deleting a line that is a collapsed fold
      point.
    * Make Fold All/Unfold All attempt to scroll the current line in view.
    * Show line wrap symbol at start of line for wrapped lines.
    * Allow scrolling past end of document, so the user can append text
      with the last lines drawn at the top of the view.
    * Rename "Construct autocompletion" to "Snippets".
    * Improve usage of "Unfold all children" option.
    * Update Scintilla to version 1.75.

    Keybindings:
    * Add configurable keybindings for Cut, Copy and Paste.
    * Ask the user whether to override an existing keybinding when setting
      a combination that is already in use.
    * Add 'Override Geany keybindings' VTE prefs dialog option (replaces
      hidden pref), which makes the VTE interpret all keyboard shortcuts
      except focus group keybindings.

    Plugins:
    * Add File Browser sidebar plugin.
    * Add Version Control Diff plugin (VC Diff), which supports SVN, CVS and
      GIT (thanks to Yura Siamashka).
    * Add plugin manager dialog to select plugins to load at startup and to
      call a plugin configure dialog.
    * Add new signals: project_open, project_save, project_close.
    * Add Auto Save plugin.

    Plugin API:
    * Add keybindings_send_command() and some other functions.
    * Add pluginmacros.h to define common macros for app, p_utils, etc.
    * Add more documentation/comments to demoplugin.c.
    * Add configure symbol for plugins which is called by Geany when a
      configure dialog for the plugin is requested, optionally.
    * Add author field to plugin info struct.

    Windows:
    * Enable build support.
    * Prevent prefs dialog being hidden after using the prefs file dialog.
    * Create Geany's configuration directory in user's appdata path
      instead of the default home directory.

    Documentation:
    * Show default shortcuts in Keybindings section.
    * Update Project section for project-based session support.
    * Add Indentation subsection under Editor section.
    * HACKING: Update 'Adding a filetype' section.

    Internationalisation:
    * New translations: ja, uk, el.
    * Updated translations: ca, de, en_GB, fr, it, pt_BR, hu, sv, vi.


Geany 0.12 (October 10, 2007)

    Bugs fixed:
    * Fixed opening the same file twice from the message window/command-line.
    * Fixed Ctrl-Shift keybindings not working when caps lock is on.
    * Fixed saving the wrong document when using Save All with unnamed
      documents.
    * Fixed replacing with '^' or '$' regex chars.
    * Fixed hang with Find All/Find Usage with '^' or '$' regex chars.
    * Fixed hang when replacing all '[ ]*' regex matches (closes #1757748).
    * Fixed displaying error indicators with Make after entering a
      subdirectory.
    * Fixed a possible segfault when parsing tags (a vString bug).
    * Fixed clipboard problems with some applications.
    * Fixed crash when trying to open the Save As dialog on Windows.
    * Fixed crash when saving a file after setting encoding "None".
    * Fixed scrolling bugs when searching text and the cursor is outside of
      the current visible area.

    Filetypes:
    * Added reStructuredText filetype and parser.
    * Added Haskell tags support (thanks to Peter Strand).
    * Added decorator styling for Python.
    * Parse Python global variables and class variables.
    * Added support for Java Apache Ant compiler error messages (thanks to
      Jon Senior).
    * Added new filetypes CSharp and FreeBasic.
    * Added filetype Haxe (patch by blackdog, thank you).

    Plugins:
    * Added basic plugin support (developers: see the HACKING file).
    * Added 'Enable plugin support' preference and -p, --no-plugins options.
    * Added Class Builder plugin (thanks to Alexander Rodin).
    * Added Export plugin to export current file as HTML or LaTeX.

    Keyboard shorcuts:
    * Common bash Ctrl-[a-z] keyboard shortcuts now work when the VTE is
      focused, and there is an 'enable_bash_keys' hidden preference.
    * Added 'Move document left' and 'Move document right' keybindings.
    * Added Find keybinding.
    * Made fixed keybindings overridable.
    * Added fixed keybindings for switching to leftmost/rightmost document,
      Ctrl-Shift-{PageUp,PageDown}.
    * Change Previous/Next Paragraph fixed commands to Ctrl-{Up,Down};
      adding Shift extends selection by paragraph. (Scroll by line is now
      Alt-{Up,Down}).
    * Made pressing escape focus the editor when using incremental search
      or Goto Line toolbar fields.
    * Added keybinding for select current paragraph.
    * Added keybindings for smart indent and indent/deindent by one space.
    * Removed convert to lower-/upper-case keybindings.
    * Added toggle case keybinding and change shortcut to Ctrl-Alt-U.

    General:
    * Added preference for 'smart' home key behaviour (thanks to Jeff
      Pohlmeyer).
    * Added symbol list icons (thanks to Jean-François Wauthy, and KDevelop
      for the icons).
    * Added 'Current chars' indentation mode (closes #1726880).
    * Save and restore the current notebook page when quitting.
    * Added support for %e, %f in project run command.
    * Ignore punctuation chars when moving by word, and use word end
      boundaries when moving by word to the right (like most GTK+ widgets).
    * Added hidden editor preference 'use_gtk_word_boundaries'.
    * Added auto_complete_whilst_editing hidden preference.
    * Speed up Save All for C-like files.
    * Don't show file opened/saved/closed messages on the status bar.
    * Added --no-preprocessing, -P option when generating tags files to
      disable preprocessing of C/C++ source files.
    * Added default startup directory option (closes #1704988).
    * Use current locale as default encoding for new files.
    * Added simple code navigation (thanks to Dave Moore).
    * Re-maximize the main window on startup when closed in maximized state
      (closes #1730369).
    * Added auto focus (to auto focus widgets below mouse cursor).
    * Complete rewrite of auto completion to make it user-definable and
      much more flexible (please read documentation).
    * Added option to set a default encoding when opening files and disable
      auto detection of the file encoding.
    * Improved comment toggling by adding an additional character to mark.
    * Changed the background colour of the search bar in the toolbar
      according to the search result.
    * Use intltool to make geany.desktop translatable
    * Replace Geany's icon by a new one by Sebastian Kraft (thanks).
    (Thanks also to Christoph Berg for updating the icon code).

    Docs:
    * Changed documentation generation tools from DocBook to reST
      (thanks to John Gabriele for his great work on this).
    * Added Plugins section.
    * Added 'Inserting unicode characters' Editing section (thanks to
      John Gabriele).
    * Added 'Hidden preferences' appendix.
    * Added 'Switching documents' keybindings section.

    HACKING:
    * Added notes on adding a filetype.

    Internationalisation:
    * New translations: en_GB.
    * Updated translations: ca, cs, de, es, fi, fr, hu, it, pl, pt_BR, zh_CN.


Geany 0.11 (May 21, 2007)

    Notes for existing users:
    * Tab is now used for construct completion (for, if, etc.), but it
      is configurable with the new 'Complete construct' keybinding.
    * Template files are now stored in ~/.geany/templates/ and the
      'template.' filename prefix is no longer used. You will need to
      move any custom template files you have.
    * Inserting a file header is now optional for filetype templates.
      Use the string '{fileheader}' to mark where the file header should
      be placed.
    * Drag'n'Drop of text inside the editor widget will now move the
      text instead of copying it.

    Bugs fixed:
    * Fix segfault when pressing Ctrl-Enter when there are no workspace
      tags.
    * Remove error indicators in all documents when linking (#1705374).
    * Sort symbol list tags also by line number (#1703575).
    * Fix #1717418, Hang on SQL file load.
    * Fix #1718532 - Crash when opening a special HTML file.
    * Add workaround for PHP closing brace de-indenting.
    * Fix reloading of read-only documents.

    Project Management:
    * Add keybinding to show project properties dialog.
    * Add project Run command support.
    * Run Make All and Make Custom from the project base directory.

    Custom Global Tags:
    * Update C global tags for GTK+ 2.10 and it's dependencies.
    * Add option --generate-tags (-g) to generate a global tags file
      from a list of source files (see docs).
    * Load global tag files stored in ~/.geany/tags at startup #.
    * Add Load Tags command in the File menu #.
    # This is not supported for Pascal, PHP or LaTeX files yet.

    Calltips (for C-like files):
    * Show up and down arrows when there are multiple calltip matches.
    * Show classname in calltips.
    * Parse pointers in function return type.
    * Add calltip support for D constructors.

    Other changes:
    * Parse 'Entering directory' Make messages so opening files from
      error messages works for subdirectories (thanks to Josef Whiter).
    * Make Go to Tag Definition/Declaration work for all tags.
    * Support filetype templates for all filetypes (see docs).
    * Make file header optional for filetype templates.
    * Add 'Find Selected' and 'Find Prev Selected' search commands and
      keybindings (thanks to Jeff Pohlmeyer).
    * Add Mark button to the Find dialog, and a Remove Markers item to
      the Document menu.
    * Add 'Recurse in subfolders' and 'Extra options' checkboxes to the
      Find in Files dialog.
    * Add 'Switch to last used document' keybinding (Ctrl-Tab).
    * Add Goto Previous/Next Marker keybindings (Ctrl-, and Ctrl-.).
    * Add Toggle Marker keybinding (Ctrl-M).
    * Add keybinding for construct completion, and set the default to
      Tab.
    * Add MimeType associatiations for: C++ header, Pascal, Perl,
      Python, httpd-PHP and XML files (thanks to Iñaki Rodriguez).
    * Add brace indenting support for Perl and Tcl.
    * Make backspace unindent when using spaces for indentation.
    * Wrap notebook pages when switching tabs.
    * Speed up loading multiple C-like files slightly.
    * New filetypes: JavaScript, Lua and Haskell.
    * Set several widget names to allow users to define custom styles
      in .gtkrc-2.0.
    * Add context actions to run custom commands on current selection
      or the current word below cursor.
    * Add different auto indention modes.
    * Improve replacing in rectangle selections.
    * Add custom commands to send selected text through some definable
      commands and replace the selection with the output.
    * Add command line option --column to allow setting the initial
      column for the first opened file on command line.
    * Improve the auto scrolling of documents.
    * Improve loading of the VTE library.
    * Add an option for using spaces or tabulators when inserting some
      whitespace.
    * Add an option to disable Drag'n'Drop in the editor widget.

    Documentation:
    * Add Project Management, Global Tags, Construct Completion
      sections.
    * Add Bookmarks section (thanks to John Gabriele).
    * Update Filetype Templates, Search sections.

    Internationalisation:
    * New translations: bg.
    * Updated translations: ca, cs, de, es, fr, zh_CN.


Geany 0.10.2 (February 25, 2007)

    Bugs fixed:
    * Fixed serious crash of complete X session when using the Stop
      command when Geany is run from the program menu (closes #1668017).


Geany 0.10.1 (February 23, 2007)

    Bugs fixed:
    * Wrong tab foreground colour for unmodified documents.
    * Fixed crashes when closing dialogs by clicking X on some systems.
    * Fixed missing global tags for C files when a C++ source file was
      loaded first.
    * Fixed autocompletion missing tag matches.
    * Fixed a wrong PASCAL autocompletion.
    * Set single undo action when toggling multiple lines or stripping
      trailing spaces.
    * Prevent some possible invalid memory reads.
    * Convert config, application and documentation dir paths to locale
      encoding before using it.
    * Fixed errors when changing directories containing special
      characters within the VTE component (thanks to Jeff Pohlmeyer).
    * Support newer so-names when loading the VTE library (thanks to
      Jeff Pohlmeyer).
    * Fixed paste problems on Windows.
    * When using Save As the returned filename needs to be converted
      into UTF-8.
    * Fixed error when parsing of compiler errors by the va_list system.
    * Added MimeType entry as suggested by Nick Schermer.
    * LaTeX parser: Allow \section*{} and other commands with *.
    * Change default keybinding for Close All to Ctrl-Shift-W.
    * Allow Make for files with no extension - prevent Build when the
      output filename would be the same as the source file.
    * Ensure the VTE visual settings are applied when switching to VTE
      when the Message Window is hidden.
    * Fixed several issues while opening files and improved code.
    * Improved the auto scrolling of documents and fixed a bug when
      opening files remotely.
    * Fixed wrong D function return type after a class definition.
    * Added several missing style types for filetype Perl (thanks to
      John Gabriele for reporting).
    * Prevent right click in Symbol list from selecting a tag.
    * Update the symbol list when starting a new document.
    * Scroll Compiler and Messages window in view when using Next Error
      or Next Message.
    * Auto close brackets only when auto completion of constructs is
      enabled (closes #1665015).
    * Fixed switching to the wrong tab when showing the unsaved dialog.

    Internationalisation:
    * New translations: fi (thanks to Harri Koskinen).
    * Updated translations: cs, de, es, fr, hu.


Geany 0.10 (December 21, 2006)

    Changes:
    * Added a dialog to insert HTML special characters.
    * Added new command line option --line to set the initial line for
      the first opened file.
    * Implemented new, own Undo system to undo/redo encoding changes.
    * Added simple parser for filetype Diff to create tags for each
      patched file in a diff file.
    * Added new encoding "None" to open files without any character
      conversions.
    * Added Stop button to abort the Run command.
    * New filetype VHDL.
    * New scintilla lexer for filetype D with several improvements.
    * Improved auto completion of multi line comments
    * Added option to execute programs in the VTE instead of executing
      them in a terminal emulation window
    * Removed the limit on the number of files open.
    * Save the build includes and arguments when quitting.
    * Added Next Message search command and Next Error build command.
    * Make search bar automatically wraparound if necessary.
    * Applied patch from Bob Doan to prevent unnecessary search
      scrolling and add a preference to suppress some of the search
      dialogs.
    * Added Find Previous, Find All in Document/Session buttons for the
      Find dialog.
    * Added Replace (but don't Find) button for the Replace dialog.
    * Added 'Hide Message Window' popup menu command.
    * Added Alt-[1-9] shortcuts to switch to a certain tab number.
    * Limit search dialog history to 30 entries.
    * Change python default compile command to create a compiled
      python .pyc file (thanks to Bajusz Tamás).

    Windows changes:
    * Fix #1611530 'file has changed' message on Windows after saving.
    * Fixed wrong paste behaviour under Windows with some applications.

    Bugs fixed:
    * Fixed crash when using "Make object" on new files.
    * Fixed incompatible use of read command in the created shell
      script to execute programs.
    * Fixed wrong insert position when the cursor was moved by keyboard
      and comments, includes or a date was inserted.
    * Fixed some segfaults when inserting comments, dates and
      includes at a position prior to some deleted text.
    * Fix message window horizontal scrollbar being too tall on some
      systems (thanks to Rob van der Linde).

    Internationalisation:
    * New translations: fr, hu, it, zh_CN, zh_TW.
    * Updated translations: be, ca, cs, de, es, vi.


Geany 0.9 (September 29, 2006)

    Changes:
    * Added function calltips for files open in the current workspace
      for C-like languages.
    * Open a second instance by default when starting Geany with no
      filenames specified on the command-line.
    * Added better error message support for D, for both DMD and GDC;
      also GCC-style linker error messages are now parsed.
    * Text selections now use syntax highlighting foreground colours
      (but can still be overridden in filetypes.common).
    * Find in Files improvements: fixed string and whole word only
      matching options; a directory selector dialog; filenames passed
      to Grep are now sorted alphabetically.
    * Remember the VTE current directory at startup.
    * Show the messages window on build failure or for Find Usage.
    * Added -s command-line option to not load session files (-i is now
      used to force a new instance).
    * Added comment toggle functionality to easily comment and
      uncomment a line with one shortcut.
    * Separated filetypes PHP and HTML for better usage.
    * New filetypes: Diff, Fortran 77 and Ferite.
    * Added auto completion tags for PASCAL.
    * Improved VTE usage by adding options for selecting the used shell
      and ignoring menu bar accelerator (default F10).
    * Added menu items to insert configurable date/time strings.
    * Removed the whole FIFO code and replaced it with support for
      (Unix Domain) Sockets(including Windows support).

    Windows changes:
    * Implemented Run command (from the build menu) under Windows.
    * Enabled socket code on Windows to detect a running instance.
    * Enabled notification if file on disk has changed under Windows.

    Bugs fixed:
    * Fixed a segfault at startup if terminal follow path setting is
      enabled.
    * Fixed clicking on error messages being dependent on the current
      file's directory.
    * Fixed a bug when clicking on a recent file got the wrong
      filename.
    * Fixed a crash when a compiler output reports an error in a blank
      line(can happen in LaTeX)
    * Fixed a crash when switching between several filetypes.
    * Fixed segfault when replacing tabs by spaces.

    Internationalisation:
    * New translations: cs, nl, vi.
    * Updated translations: de, es.


Geany 0.8 (August 09, 2006)

        Changes:
        * Find in files feature added which uses the Grep tool.
        * Added Make object command to compile using the Make tool.
        * Editor notebook tabs can now be reordered by drag and drop.
        * Added support for back references when using regex replace.
        * Added a Find button to the Replace dialog to skip matches.
        * Greatly improved the speed of Replace all/in selection.
        * Scroll to 1/4 of the view when jumping to a line number.
        * Show messages on the status bar and in the Status window.
        * Preferences options for Auto-indentation and Line wrapping.
        * Use the mouse click position for Go to tag.
        * Added separate filetype_extensions.conf system file.
        * Added makefiles for building on Windows.
        * Added keyboard shortcuts for increase/decrease of line
          indentation.
        * Added functionality to uncomment code.
        * Encoding support
        * Added support for Unicode Byte-Order-Mark (BOM)
        * Redesigned preferences dialog.
        * Added Undo and Redo toolbar buttons.
        * New filetype: D
        * Added simple printing support.
        * Mark errors while compiling source code within Geany with
          indicators(small squiggly underlines)

        Bugs fixed:
        * Use the full path for files opened from the command-line.
        * Fixed saving a file from the unsaved file dialog.
        * Fixed replacing with regexes the correct matched text length.
        * Fixed applying virtual terminal widget settings at startup.
        * Fixed prepending items to the Recent files menu.
        * Fixed clipboard commands used in the find entry and Scribble.
        * Fixed wrong interpretation of syntax highlighting colours
        * And some more.

        Windows bugs fixed:
        * Don't add .c extension when saving with the All files filter.
        * Fixed a tool chooser dialog crash when path doesn't exist.
        * Fixed locale problems with Windows message dialogs.

        Internationalisation:
        * New translations: be, es, pt_BR, ru.
        * Updated translations: ca, de, pl.

        Documentation:
        * Added Scintilla keyboard commands for editing appendix.
        * Improved search section; added all find and go to commands.
        * Added section about character sets.


Geany 0.7 (June 04, 2006)

        * user-definable keyboard shortcuts
        * filetype definition files can be overridden in Geany's
          configuration directory (please see documentation)
        * added filetypes Ruby and Tcl/Tk
        * improved build system (for Perl, Python, Ruby and others)
        * loading of Virtual Terminal Emulation can be disabled in the
          preferences dialog
        * new menu item "Search" with Find items from Edit menu and new
          item "Find Previous"
        * fixed the bug which let Geany crash with newer GTK versions
        * improved documentation: added documentation for keyboard
          shortcuts, the build system and filetype definition files
        * new translations: Catalan and Polish
        * many small improvements
        * fixed lots of bugs (please see ChangeLog for details)


Geany 0.6 (April 30, 2006)

        * added option to place new file tabs to the right or left of
          the tab list
        * improved file open dialog
        * improved scrolling of the compiler output window
        * rewrote most of the code for compiling files, now all
          settings are read from filetype definition files
        * now, you can drag files from a file manager into Geany and
          they will be opened
        * improved handling of filenames which contain non-UTF8 chars
        * added user-definable comment characters to all filetype
          definition files
        * implemented folding
        * added file properties dialog
        * improved search and find dialogs
        * Geany now creates a FIFO, to communicate between different
          instances for opening files in an already running instance
        * added filetypes SQL and (O)Caml
        * many small improvements
        * fixed lots of bugs, including #1419473, #1422135, #1421776
          and #1441359
        * for more details read the ChangeLog


Geany 0.5 (January 27, 2006)

        * set the Open File dialog directory to the same directory as
          the current file (thanks to Nick Treleaven for this patch)
        * fixed some bugs when opening files with non UTF-8 filenames
        * updated included Scintilla to version 1.67
        * improved auto indention, now "for (...) {" works, too
        * added popup menu to sidebar lists, to quickly hide them
        * symbol list support for filetypes LaTeX and DocBook
        * added .cc, .hh and .hxx extension for filetype C++
        * added new keywords for PHP5
        * added new option "Beep on errors" to disable beeping
        * eliminated compiler (gcc4) warnings
        * closed bug #1387828 and #1387839
        * fixed lots of bugs (please see ChangeLog for details)


Geany 0.4 (December 21, 2005)

        * new filetype: Assembler
        * new filetype: Conf for configuration files
        * added a terminal emulation widget, needs only libvte.so at
          runtime, but it also runs without it, see documentation
        * made some general improvements to increase startup speed
        * changed "build with make" keyboard shortcut to Shift+F9 to
          avoid problems with window managers key bindings
        * added auto-closing [ and { brackets in LaTex-Mode
        * improved documentation, but it is not yet complete
        * improved the symbol list to categorise the tags in a tree
        * some new options in the preferences dialog
        * added popup menu to the list of open files
        * there are lots of other small changes made since last release
        * some bugfixes (please see ChangeLog for details)


Geany 0.3 (November 20, 2005)

        * Geany now has a mailing list, for details see
          http://geany.uvena.de
        * added open files list in the left treeview widget
        * added toolbar button to open the color chooser
        * heavily improved recent files menu
        * added shortcut for "walking" between open documents by
          pressing STRG+LEFT resp. STRG+RIGHT
        * created template files for new files with specified filetype
        * added highlighting support for Python (please give feedback)
        * extracted all hardcoded styling definitions for all filetypes
          so they can be easily edited
        * added vertical line to mark long lines
        * fixed a bug that caused a segfault if configuration directory
          could not created
        * fixed a bug which prevented auto-completion from working
        * many minor bugfixes (see ChangeLog for details)


Geany 0.2 (October 26, 2005)

        * improved file open dialog
        * improved Find dialog
        * powerful Replace dialog
        * gcc4 compilation fix
        * minor bugfixes


Geany 0.1 (October 19, 2005)

        * first official release<|MERGE_RESOLUTION|>--- conflicted
+++ resolved
@@ -1,11 +1,10 @@
-<<<<<<< HEAD
 Geany 1.25 (unreleased)
-=======
+
+
 Geany 1.24.1 (April 16, 2014)
 
     General
     * Fix distribution of custom GTK style files (#1037).
->>>>>>> b77e8101
 
 
 Geany 1.24 (April 13, 2014)
