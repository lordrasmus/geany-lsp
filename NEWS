<<<<<<< HEAD
Geany 1.38 (unreleased)
=======
Geany 1.37.1 (November 08, 2020)

    Windows
    * Fix crash on first startup (Issue#2639, PR#2645).
>>>>>>> 26f4813f


Geany 1.37 (October 25, 2020)

    General
    * Build with GTK3 by default.
    * Add an option (enabled by default) to save main and project configuration
      whenever documents are opened/closed to reduce accidental loss of current
      session in the event of a crash.
    * List Geany in the category TextEditor (Dominic Hopf, Issue#2460).

    Bug Fixes
    * Fix main window name as seen by accessibility tools (Issue#2421).
    * Add missing include (Pino Toscano, PR#2402).
    * Fix a possible crash when quitting (Hodong & Guido Falsi, Issue#2457,
      PR#2634).

    Interface
    * Allow to cancel Open Project and New Project dialogs without closing the
      current project.
    * Don't ask whether to close current project when opening a recent project.
    * Disable some items when they are not available.
    * Provide a CSS name for most widgets (PR#2469).
    * Adapt margins width to font size and zoom (Issue#1733, PR#1738).
    * Show OS info in debug messages.
    * Persist color picker palette (Issue#2595).
    * Fix color of selected text in search entries with no match (foresto,
      Issue#2332, PR#2333)

    Editor
    * Update Scintilla to version 3.21.1 (PR#2506).

    Filetypes
    * Add BibTeX filetype (Mirco Schoenfeld, PR#2212).
    * Update JavaScript keywords (dmitryunruh, PR#2486).
    * Update Lua block comment end (Filip Szymański, PR#2566).
    * Update FreeBasic keywords (Issue#2583).
    * Add Smalltalk filetype (Snowflake the Pony, PR#2399).
    * Add a configuration option to select the default Python command.

    Documentation
    * Improve Build-related settings documentation.
    * Added documentation for the Color Chooser (LarsGit223).

    Windows
    * Bundle the GLib GSpawn helper binaries with the installer for plugin that
      use the related GLib API.
    * Make IPC port number configurable, and move the default outside the
      dynamic range used by Hyper-V (Issue#2101, PR#2585).
    * Use the `py` launcher for Python filetype (Issue#2211).
    * Support programming ligatures (like Fira Code font) (Issue#2535).

    Internationalization
    * New translations: ie
    * Updated translations: da, de, el, es, fr, id, it, ja, lv, nl, pl, pt,
                            ru, sk, sv, zh_CN

Geany 1.36 (September 28, 2019)

    General
    * Give precedence to user-defined filetype extension mappings over default
      ones (PR#2166).
    * Give precedence to the longest matching filetype pattern (Issue#1499,
      Issue#1921, PR#2167).
    * Place the socket file in `$XDG_RUNTIME_DIR` when available
      (Thomas Martitz, PR#2222).

    Bug fixes
    * Improve path ellipsising in Go To Tag filetype popup
      (Thomas Martitz, PR#2262).

    Interface
    * Show group prefix for the Various preferences (PR#2176).
    * Show the GTK/GLib versions in about dialog (PR#2163).

    Editor
    * Update Scintilla to version 3.10.4 (PR#2138).
    * Add support for fractional font sizes (Pedro Henrique Antunes de Oliveira,
      Issue#703, PR#2250).

    Filetypes
    * Add Apple Swift filetype (Ankit Pati, PR#1323).
    * Add Nim filetype (Simon Krauter, Issue#1772, PR#2085).
    * Update NSIS keywords (PR#2181).
    * Update error matching for the CUDA filetype (Rajesh Pandian M,
      Issue#2213, PR#2218).
    * Add Kotlin custom filetype (Issue#1581, PR#2186).
    * Add Groovy custom filetype (PR#2188).
    * Add TypeScript custom filetype (Issue#1449, PR#2187).
    * Small update of Django keywords (PR#2315).
    * Don't suggest to override all settings through *Tools->Configuration
      Files* (Issue#1552, PR#2168).

    Windows
    * Migrate the installer to NSIS 3 (Issue#1302, PR#2181).
    * Fix build on recent MSYS2 (Issue#2261, PR#2263).

    Internationalization
    * New translations: ku
    * Updated translations: da, de, es, fr, it, ja, lv, pt, sk, sv, zh_CN


Geany 1.35 (April 28, 2019)

    General
    * Start synchronization with Universal-CTags (Jiří Techet, PR#1263,
      PR#2018).

    Bug fixes
    * Improve IPC socket handling (Issue#641, PR#2111).
    * Fix loading the default open encoding option (PR#1326).
    * Fix VTE path following after reset (Issue#352, PR#2116).

    Interface
    * Show variable type in a tooltip in symbol tree (Jiří Techet, PR#2036).

    Editor
    * Update Scintilla to version 3.10.2 (Issue#971, Issue#1947, Issue#2076,
      PR#2045).
    * Drastically speed up huge bulk replacements (Issue#2092, PR#2097).
    * Fix accessibility information reported upon deletion.
    * Fix garbage data insertion when moving lines up or down (Issue#2066).
    * Don't perform line breaking in rectangular selection mode (Issue#2051,
      PR#2135).

    Filetypes
    * Allow stripping trailing spaces from custom filetypes based on the Diff
      lexer (Cristian Ciocaltea, Issue#2041, PR#2043).
    * Improve JavaScript symbols parsing (Issue#1329, Issue#1891, Issue#1933,
      part of PR#2018).
    * Improve HTML symbols parsing (part of PR#2018).
    * Improve COBOL symbols parsing (PR#2128).
    * Improve ActionScript symbols parsing (PR#2134).

    Windows
    * Installer: only install GTK translations if selected (Issue#2090).

    Internationalization
    * Updated translations: da, de, es, fr, ja, lv, pt, ru, sk, zh_CN


Geany 1.34.1 (January 4, 2019)

    Bug fixes
    * Fix line breaking on existing lines (PR#2027).
    * Fix displaying filenames containing XML control characters inside
      infobars (Issue#2033).

    Windows
    * Fix rectangular selection modifier (PR#2032).

    Internationalization
    * Updated translations: uk


Geany 1.34 (December 16, 2018)

    General
    * Auto-select GTK2 or GTK3 at build time depending on availability
      (PR#1182).
    * Process files in the order they appear on the command line when
      generating tags files (Issue#1989, PR#1991).

    Bug fixes
    * Fix high CPU usage with the Scope plugin (Dimitar Zhekov, Issue#1461).
    * Fix loading some tags files with format specifier (Issue#1814, PR#1817).
    * Fix Plugin Manager buttons sometimes getting out of sync, possibly
      leading to a crash (Issue#1781, PR#1799).
    * Fix horizontal and page scrolling under GTK3 (PR#1843).

    Interface
    * Show part of the file path to show unique elements in the go to symbol
      popup (Thomas Martitz, PR#1445, Issue#1069).
    * Always show icons in the go to symbol popup (PR#1997).
    * Add a keybinding for "Strip Trailing Spaces" (LarsGit223, Issue#395,
      PR#1806).
    * Add some missing label relations.

    Editor
    * Update Scintilla to version 3.10.0 (Issue#1421, PR#1914).
    * Fix line breaking with multi-byte characters (Issue#1958, PR#1960).
    * Don't beep when trying to go to the next cursor location in a snippet and
      there is none (see Issue#1554).

    Filetypes
    * Markdown: Display bold and italics as such (FMuro, PR#1837).
    * Python: Update keywords to Python 3.7 (Miro Hrončok, Issue#1351, PR#1894).
    * PHP: Update tags for PHP 7.2 (Dominic Hopf, PR#1970).
    * Batch: Use REM as single-line comment marker (Issue#1912, PR#1932).
    * VHDL: Classify string styles as such (PR#1402).

    Windows
    * Fix display issues on HiDPI displays (Issue#692, PR#1992).

    API
    * Add `msgwin_compiler_add_string()`, `msgwin_msg_add_string()`,
      `msgwin_status_add_string()` (Thomas Martitz, PR#1748).
    * Add `GeanyObject::key-press` signal allowing plugins to intercept key
      presses before Geany (Jiří Techet, PR#1829).
    * Add `utils_strv_shorten_file_list()` (Thomas Martitz, PR#1445).
    * Fix value of GeanyDocument::changed when quitting (Jason Cumbie, PR#1857).

    Internationalization
    * Add translation: da
    * Updated translations: de, es, fr, hu, it, ja, pt, sv, sk, uk, ru,
                            zh_CN, zh_TW


Geany 1.33 (February 25, 2018)

    Bug fixes
    * Fix the symbols tree hierarchy when several tags have the same name
      (PR#1598).

    Interface
    * Add a tooltip showing the full path on menu items representing documents
      (PR#1706).
    * Add a note for applying the indent settings in the project preferences
      (PR#1650).
    * Enable popup menu on sidebar and message window notebooks (PR#1726).
    * Show status message on attempt to execute empty context action
      (Lars Paulsen, PR#1642).
    * GTK3 theming improvements and documentation (PR#1382).

    Filetypes
    * CSS: Update Grid properties (Issue#1705).

    Internationalization
    * Updated translations: de, el, es, fr, it, lv, pl, pt, tr, ru, zh_CN


Geany 1.32 (November 19, 2017)

    General
    * Improve CLI argument help (PR#1644).
    * Keep the current tab when closing documents to the right of another tab.
    * Re-enable SIGTERM handling (PR#1255).
    * Create correct path for filetype config files (Jiří Techet, PR#1482).
    * Add an option to enable IME's candidate window display inline
      (Sinpo Wei, PR#1514).
    * Add an option to automatically reload files changed on disk
      (Mark O'Donovan, PR#1246).

    Bug fixes
    * Fix backward compatibility of the geometry saving setting.
    * Close "Deleted from Disk" Infobar on Reload (Lars Paulsen, PR#1628).
    * Make sure GDK_MOD2_MASK is cleared when getting modifiers
      (Jiří Techet, PR#1636).
    * Use non-symlinked VTE libraries on MacOS X (Jiří Techet, PR#1625).
    * Fix crash if plugin manager is opened more than once (PR#1564).
    * Fix incorrect variable reference (Thomas Martitz, PR#1561).

    Interface
    * Add "Close Documents to the Right" feature (PR#1362).
    * Add an option to save/reload either window position or size,
      but optionally not both (delt01, PR#1456).

    Editor
    * Update Scintilla to version 3.7.5 (PR#1503).
    * Improve snippet support (visual indicators and more)
      (Thomas Martitz, PR#1470).
    * Push current position to navqueue before navigating back
      (Vasiliy Faronov, PR#1537).

    Filetypes
    * Add GNU assembler filetype extensions (Issue#904).
    * Make Python comment hash space (PR#1682).
    * Add missing string and comment styles for various lexers (PR#1502).
    * Add missing PHP keywords, especially for PHP 7.x (1547, PR#1547).
    * Python: Don't highlight sub-identifiers as keywords (PR#1544).

    Plugins
    * FileBrowser: don't change directory on project save
      (Jiří Techet, PR#1400).

    Windows
    * Fix Execute button on Windows when using HTML files and
      "builtin" command (Issue#1018, PR#1667).

    API
    * Add `utils_get_real_path()` and deprecate `tm_get_real_path()` (PR#1224).
    * Add `geany_plugin_get_data()` (PR#1234).
    * Add `keybindings_load_keyfile()` (Jiří Techet, PR#1430).
    * Add `tm_tag_get_type()` (Thomas Martitz, PR#1465).

    HACKING
    * Add note about data types and update for best practices (PR#1282).

    Internationalization
    * Updated translations: ca, de, el, es, fr, it, lt, lv, nl, pt, ru,
                            sk, sv, zh_CN


Geany 1.31 (July 16, 2017)

    Bug fixes
    * Update statusbar after applying indentation detection.
    * Fix converting color to hex for insertion in the Color Chooser
      dialog (Vasiliy Faronov, PR#1536).

    Filetypes
    * Add `parfor` to the Matlab keyword list (A. Tombs, PR#1021).
    * C: fix line continuation handling (PR#1370).
    * Add `require_relative` to the Ruby keyword list (Jacob H. Pratt,
      PR#1472).
    * Update Haxe keywords (PR#1216).
    * Fix Arduino comment toggling (Giorgioggì, PR#1510).
    * Update CMake keywords (Yan Pashkovsky, PR#1315).
    * Update C# keywords (Yan Pashkovsky, PR#1315).
    * Update HTML keywords (Vasiliy Faronov, PR#1530).

    Internationalization
    * Updated translations: ca, id, ja, kk, lt, ru

    API
    * Fix crash when calling plugin_set_key_group() more than once
      (Jiří Techet, PR#1426).


Geany 1.30.1 (March 19, 2017)

    Editor
    * Fix auto-completion and calltip popup position on multi-monitor
      setups (Issue#1422).

    Internationalization
    * Updated translations: ca, de, el, es, sk


Geany 1.30 (March 05, 2017)

    General
    * Initial accessibility support in the editor (SF#328).
    * Fix scrolling on Wayland (Issue#1320).

    Bug fixes
    * Fix Ctrl+X and Ctrl+C in non-Latin keyboard layouts
      (Forkest, PR#1386).
    * Fix search history filling on GTK >= 3.20 (PR#1404).
    * Simplify setting build menu items labels, fixing a Commander plugin
      issue (Vasiliy Faronov, PR#1396).

    Interface
    * Fix the current scope shown in the statusbar (Issue#1279).

    Editor
    * Update Scintilla to version 3.7.3.
    * Fix triggering default keybindings together with snippets keybindings
      (Issue#1354, PR#1356).

    Filetypes
    * Update JavaScript keywords (Abel 'Akronix' Serrano Juste, PR#1361).
    * Partial highlighting of JavaScript ES6 template strings (Issue#934).
    * Add Arduino custom filetype (Issue#1339).

    Internationalization
    * Updated translations: de, es, fr, it, lt, pt

    API
    * Remove unprefixed Scintilla structure aliases. Plugins must use
      the `Sci_`-prefixed version from now on.
    * Add `geany_api_version()` to detect the API version of Geany at
      runtime (Thomas Martitz, PR#1406).

    OSX
    * Fix slow startup (Jiří Techet, Issue#1277, PR#1399).


Geany 1.29 (November 13, 2016)

    General
    * Fix search entries color with the default GNOME 3.20 GTK2 theme
      (PR#1137, Issue#1101, Issue#1135, Issue#1267).
    * Improve support for GTK 3.22.
    * Add support for VTE 0.38 and newer (Issue#336, PR#1181).

    Bug fixes
    * Fix build when the CXX variable contains flags (PR#1155, Issue#829).
    * Fix focusing the message window when the Terminal tab is active
      (PR#1200, Issue#1198).

    Editor
    * Update Scintilla to version 3.7.0 (Issue#1143).
    * Add support for keeping the cursor a number of lines from the edges to
      always show some context (PR#1154, Issue#1152).
    * Allow to configure keybinding for "Delete to beginning of line"
      (Abel Serrano Juste, PR#1134).
    * Performance improvements with many duplicate symbols (Jiří Techet,
      PR#797, Issue#577).
    * Allow to configure the error indicator color (PR#1185).

    Filetypes
    * Fix highlighting of Haxe preprocessor (Issue#936).
    * Add `.exp` extension to TCL (Simon Marchi, PR#979).

    Internationalization
    * Updated translations: ca, de, el, es, fr, id, it, kk, nl pt, pt_BR,
      sv, zh_CN,

    API
    * Update `GeanyProxyProbeResults` API (PR#1213).
    * Warn if a dot is used at the start of a proxy extension (PR#1212,
      PR#1233).
    * Add support for custom data attached to documents through
      `plugin_set_document_data()`, `plugin_get_document_data()` and
      `plugin_set_document_data_full()` (PR#1203).
    * Add "project-before-close" signal (PR#1223).

    Plugins
    * Split Window: Work around a GTK bug present from 3.15.9 to 3.21.4
      that breaks the document selection popup (Issue#1149, PR#1272).

    Windows
    * Include 'grep.exe' from MSYS2 which works better than the previously
      self-compiled version
      (Issue#783, Issue#784, Issue#1229, Issue#1260, PR#1301).
    * Fix executing external commands (mainly Build and Run commands)
      where paths and filenames with non-ASCII characters are involved
      (Issue#1076, Issue#1259, Issue#1278, PR#1095).
    * Do not create a batch file on Run commands any longer, instead use
      a re-usable script and so eliminate the need to delete the script
      from itself (Issue#1276, PR#1095).


Geany 1.28 (July 10, 2016)

    General
    * Improve support for GTK 3.20.
    * System filetype files and system tags files are now in sub-directories
      *filedefs/* and *tags/* respectively (Jiří Techet, PR#485).

    Bug fixes
    * Fix canceling keybinding overriding by discarding the dialog (Issue#714).
    * Fix type name coloring when types change (Jiří Techet, PR#1039,
      Issue#1020, Issue#1022).
    * Fix undo of line end type change (Jiří Techet, PR#527, Issue#409).

    Editor
    * Update Scintilla to version 3.6.6.
    * Improve Goto Symbol popup contents (Jiří Techet, PR#958).

    Filetypes
    * Treat `.h` headers as C++ by default (Jiří Techet, PR#857).
    * Various improvements to the Ruby parser (Issue#587).
    * Fix Haskell single line comments (Alexander, PR#1029).
    * Update Java keywords (Yan Pashkovsky, PR#1024).
    * Fix handling of curly brackets in Make (Masatake Yamato).
    * Add ECMAScript 6 keywords (Chris Mayo, PR#980).
    * Slight improvement to the Java file template (Philipp Wiesemann, PR#1073).
    * Add missing `last-child` CSS pseudo-class (Issue#1102).

    Internationalization
    * Updated translations: ca, de, el, es, fr, it, ja, lt, pt, ru, sk,
                            tr, zh_CN

    API
    * Don't require static strings for key group name and label (PR#1126).
    * Formally add TMTag to the API (Thomas Martitz, PR#1093).

    Plugins
    * Class builder: use `.hpp` extension for C++ headers by default
      (Yan Pashkovsky, PR#999).

    Windows
    * Show an error if an URI cannot be opened (PR#1079).

    OSX
    * Fix refreshing the keybindings displayed in the menus (Jiří Techet,
      PR#973).


Geany 1.27 (March 13, 2016)

    General
    * Remove Waf build system (PR#769).

    Bug fixes
    * Fix build with GLib < 2.32 (Issue#764).
    * Fix missing progress bar during build runs (Issue#765).
    * Fix infinite loop when performing reflow on some input with many
      consecutive spaces (Issue#848, PR#852).
    * Fix some locale encoding conversion issues (Jiří Techet, PR#547).

    Interface
    * Allow to set a keybinding for File->Properties (Issue#622, PR#952).
    * Make it possible to define default symbol_list_sort_mode (Jiří Techet,
      Issue#313, PR#581).
    * Add keybindings for custom commands 4 through 9 (Thomas Sahlin, PR#858).
    * Use "Symbol" in place of "Tag" everywhere it does not refer to markup
      tags (Jiří Techet, Issue#579, PR#582).

    Editor
    * Update Scintilla to version 3.6.3 (including improved support for Lua
      5.3 and Perl 5.22).
    * Greatly improve scope completion (Jiří Techet, PR#488, PR#505, PR#862,
      PR#906).
    * Performance improvement highlighting types (Jiří Techet, PR#575).
    * Show calltips after a C++ explicit specialization (PR#496).
    * Show a popup to select the symbol when going to a symbol has several
      options (Jiří Techet, PR#406, PR#923).

    Filetypes
    * Added some extra Markdown extensions (Andrea Stacchiotti, PR#820).
    * Add `.asm51` and `.a51` extensions for 8051 assembly (Devyn Collier
      Johnson, PR#739).
    * Fix C++ namespaces scope (Issue#871).
    * Fix parsing of C++ global scope qualifiers in base class lists.
    * Use the C++ parser for CUDA filetype (Issue#830, PR#831).
    * Add Clojure file extensions (Daniel Șuteu, PR#842).
    * Improve return type and var type recognition in C, C++, C# and D
      (Issue#845, PR#889).
    * Fix parsing of C++11 raw string literals (PR#879).
    * Update built-in PHP symbols (Issue#584, PR#603).
    * Fix parsing some Objective-C properties (PR#940, PR#941).

    Internationalization
    * Updated translations: de, es, fr, it, ja, kk, lt, nl, pt, ru, sk,
                            zh_CN

    API
    * Add `editor_set_indent_width()` (Thomas Martitz, PR#903).
    * Add `GeanyFiletypeID` and deprecate `filetype_id` (PR#932).
    * Remove non-API type `langType` (Jiří Techet, part of PR#906).
    * Mark deprecated API so GCC-like compilers can warn about it, and add
      `GEANY_DISABLE_DEPRECATION_WARNINGS` to silence those (PR#911).
    * Add `scintilla_object_send_message()`, `scintilla_object_get_type()`
      and `scintilla_object_new()` alias to the API as synonyms for their
      legacy counterparts `scintilla_send_message()`, `scintilla_get_type()`
      and `scintilla_new()` (Thomas Martitz, PR#874).

    Windows
    * Project->Open now respects the native dialog setting (PR#961).


Geany 1.26 (November 15, 2015)

    General
    * New plugin API (Thomas Martitz, PR#469).
    * Add support for "proxy" plugins (Thomas Martitz, PR#629).

    Bug fixes
    * Fix "Open in New Window" command (Issue#590).
    * Fix spurious "source file has been modified" (Jiří Techet, Issue#605,
      PR#621).
    * Don't open more than one document for non-existing paths from the CLI
      (https://bugs.launchpad.net/linuxmint/+bug/1482558, PR#646).
    * Fix configuration directory encoding on non-UTF-8 non-Windows systems
      (Dimitar Zhekov, PR#658).

    Interface
    * Use monospace font for the message window by default (Jiří Techet,
      Issue#435, PR#580).
    * Fix mnemonic conflict in "Use multi-line matching" (Ross Konsolebox,
      Issue#589, PR#647).

    Editor
    * Update Scintilla to version 3.6.1.
    * Fix completion popup height when view is zoomed (Issue#702).
    * Fix Go To End Of Display Line when wrapping is on and EOL are visible
      (Issue#712).
    * Keeping undo history when reloading files is now enabled by default
      (Thomas Martitz, Issue#562, PR#672).
    * "Strip trailing spaces", "Replace tabs" and "Replace spaces" now
      follow the current selection (Pavel Sountsov, PR#394).
    * Respect Smart Home Key setting in Go To Start of Display Line.
    * Check whether the document is newer on disk when the window gets
      focused (Jiří Techet, PR#533).

    Filetypes
    * Add Cargo build commands for Rust (Wayne Nilsen, PR#557).
    * Add recent Perl keywords (Olivier Duclos, PR#599).
    * Add missing Python 3 keywords and builtins (PR#755).
    * Improvements to the Rust filetype (Pavel Sountsov, PR#613).
    * Add multiline comment to Haskell (Abel Serrano Juste, PR#638).
    * Recognize `.adoc` is as Asciidoc (PR#708, PR#711).
    * Recognize `.mml` and `.mathml` as XML (Devyn Collier Johnson, PR#731).

    Internationalization
    * Updated translations: de, el, es, fr, hu, id, kk, pt, sk, sv, ru
    * Fix internationalization of "Open in New Window" items.

    API
    * New plugin API, `geany_load_module()`, `geany_plugin_register()`,
      `GEANY_PLUGIN_REGISTER()`, `geany_plugin_register_full()`,
      `GEANY_PLUGIN_REGISTER_FULL()` (Thomas Martitz, PR#469).
    * Add support for "proxy" plugins, `geany_plugin_register_proxy()`
      (Thomas Martitz, PR#629).
    * Allow `user_data` parameter and `destroy_notify` callback to
      keybindings with new `keybindings_set_item_full()` and
      `plugin_set_key_group_full()` (Thomas Martitz, PR#376).

    Windows
    * Restore modern design of native file dialogs (Issue#578).


Geany 1.25 (July 12, 2015)

    General
    * GTK3 support, while not enabled by default, is now considered stable.
    * Improve MacOS X support (PR#396, PR#419, PR#420, Jiří Techet).
    * Improve subprocess spawning (especially on Windows) (PR#441,
      Dimitar Zhekov).
    * Huge tag management performance improvement (auto-completion,
      calltips, etc.) (PR#356, Jiří Techet).
    * Remove broken "Show macro list" keybinding and feature (PR#378).
    * Add %l substitution to build commands (PR#289, Martin Spacek).
    * Depend on GTK 2.24 and GLib 2.28.
    * Add per-project line wrapping, line breaking and comment
      continuation settings.
    * The plugin API is now split out of the main executable into libgeany,
      a shared library plugins have to link against.

    Bug fixes
    * Fix applying filetype-specific indentation settings for newly
      opened files.
    * Fix relative project base path when creating a new project
      (#1062).
    * Fix next/previous keybindings when no files are open.
    * Fix markup injection in some tooltips (#1091).
    * Use absolute project path for projects opened from the command
      line (PR#431, Jiří Techet).
    * Fix goto tag in some cases when the same symbol name appears in
      different languages (PR#487, Jiří Techet).
    * Fix UI updating after loading a project.
    * Fix the currently selected document after Save All.
    * Fix leftovers in the Project dialog in some cases (PR#363, Jiří
      Techet).
    * Fix function return type in symbol list tooltips in some cases
      (PR#475, Jiří Techet).
    * Fix VTE path following on startup.

    Interface
    * Show document-related dialogs embedded in the main window ("info
      bars") (PR#277, Matthew Brush and Thomas Martitz).
    * Plugin manager dialog cleanup and overhaul (PR#251, PR#414).
    * Filetypes can now define the MIME type used to select their icon
      (PR#179).
    * Close documents in the sidebar with middle mouse button (PR#172,
      Pavel Roschin).
    * Ask whether to replace project files when creating a project.
    * Ask whether to adopt the open documents when creating a new
      project (PR#315).
    * Allow to disable the list of recent files.
    * Fix many shadow inconsistencies (PR#411, Jiří Techet).
    * Add virtual column and selected chars to the statusbar (Patch #10,
      Dimitar Zhekov).
    * Add "dirty" terminal indication (PR#476, Jiří Techet).
    * Allow to select the None filetype in the Open File dialog
      (Issue#483).
    * Add configuration menu entries for all filetypes (PR#491, Jiří Techet).

    Editor
    * Update Scintilla to version 3.5.6 (#1041).
    * Do not comment out blank lines when toggling comments (PR#79, Igor
      Shaula).
    * Improve handling of Verilog strings and comments.
    * Support for keeping undo history when reloading files (PR#188, Arthur
      Rosenstein).  This is not enabled by default in this release.
    * Respect filetype.common's wordchars if a filetype doesn't have its own
      (Issue#492, PR#501).

    Search
    * Add support for single-line regular expressions (PR#310).
    * Default action is now "Replace & Find" in the replace dialog but
      can be configured (Roland Pallai).
    * Activate default action from all fields in the Find in Files
      dialog (#959).

    Filetypes
    * Add JSON filetype.
    * Add Zephir filetype.
    * Add CoffeScript filetype (PR#230, Mark Dresselhaus).
    * Add Go tags parser (PR#373, PR#481, Issue#238, Jiří Techet).
    * Add Erlang tags parser (PR#445, Beng Tan).
    * Add PowerShell tags parser (PR#477).
    * Many JavaScript parsing fixes and improvements.
    * Many CSS parser fixes and improvements.
    * Many Txt2tags parsing fixes and improvements (feature #690).
    * Make parser fixes and improvements.
    * Parse D enum base type (PR#404).
    * Various small Rust fixes (PR#306, SiegeLord).
    * Highlight C types in C++.
    * Add some missing C11 keywords.
    * Add some missing SQL keywords.
    * Fix and add some CSS keywords (PR#333, Hannes Heute).
    * Fix some FreeBasic keywords (#691).
    * Add some missing D keywords (PR#293, Danyal Zia).
    * Fix R keywords and wordchars (PR#273, landroni).
    * Fix styling of some CSS elements.
    * Fix styling of Lua preprocessor.
    * Fix style of PHP variables interpolation.
    * Recognize `.vbs` files as FreeBasic (PR#171, Nicolas Karolak).
    * Recognize `.tpl` files as HTML.
    * Recognize `.xtpl` files as XML.
    * Recognize `.xpm` files as C.
    * Recognize more Bash files (PR#291, Peter Bittner).
    * Update templates for Python and Vala.
    * Add template for HTML5.
    * Fix parsing of some Python triple-quoted strings.
    * Add some linting tools to some filetype's default Build menu.
    * Fix scope of some Python symbols.
    * Fix support of trigraphs in C-like languages.
    * Add support of digraphs in C-like languages.
    * Add support of `final`, `override` and `noexcept` C++11 keywords
      (PR#544).

    Internationalization
    * Update translations: be, ca, cs, de, el, es, fr, id, it, ja, nl, pl,
                           pt_BR, pt, ru, sl, sr, sv, zh_CN.

    Plugins
    * File Browser: use "explorer" as the default open command on
                    Windows.
    * File Browser: use icons based on the detected file's MIME type (PR#455,
                    Jiří Techet).
    * Save Actions: use mode 0600 for backup copies (#833, PR#413).
    * Split Window: Fix a few keybindings (cut, copy, paste, delete,
                    select all) (PR#467, Alex).

    API
    * Hide private API (PR#351, Jiří Techet, and PR#429, Matthew Brush and
      Thomas Martitz).
    * Cleaner and safer TagManager API (Part of PR#356, Jiří Techet).
    * Entry point prototypes are now checked by the compiler (PR#359).
    * Add pseudo-unique document IDs through GeanyDocument::id and
      document_find_by_id(). This is a safer API for keeping a reference
      to a document for a long time (PR#256).
    * Add convenient and portable spawning API: spawn_sync(), spawn_async(),
      spawn_with_callbacks(), spawn_kill_process(), spawn_check_command(),
      spawn_write_data() (PR#441, Dimitar Zhekov).
    * plugin_signal_connect() is now safe to use also with objects
      destroyed before unloading the plugin.
    * Add document_reload_force() to replace document_reload_file().
    * Add project_write_config() (PR#361, Jiří Techet).
    * Add keybindings_get_modifiers() and GEANY_PRIMARY_MOD_MASK (Jiří
      Techet).
    * Fix emission of the 'document-activate' signal in some cases.
    * Add ui_tree_view_set_tooltip_text_column().
    * Add scintilla_get_type().

    Windows
    * Use native Windows quoting rules for commands (on Windows, part of
      subprocess spawning improvements).
    * Prompt before overwriting existing files when using native Save As
      dialog (PR#113, Adam Coyne).
    * View -> Change Font now respects the native dialog setting.
    * Fix main window freeze when displaying native dialogs.
    * Use the same plugin directory as other platforms (PR#540, Thomas
      Martitz).


Geany 1.24.1 (April 16, 2014)

    General
    * Fix distribution of custom GTK style files (#1037).


Geany 1.24 (April 13, 2014)

    General
    * Add experimental support for GTK3.
    * Add support for loading CTags and Vi tags files.
    * Save configuration when plugin manager dialog is closed.

    Bug fixes
    * Fix many small memory leaks (many of them found by Pavel Roschin).
    * Fix stopping of some spawned commands.
    * Fix cursor position and selection after comment toggling (#3576431).
    * Fix truncated output of ``--list-documents`` command-line option.
    * Fix launching a new instance when ``--list-documents`` is passed
      and no other instance is running.
    * Fix crash if a Custom Command returns after its related document
      has been closed.
    * Fix typo in "deque" C++ include name (#1027).
    * Fix replacing a selection starting with "0x" by a color if the
      selection is not 8 bytes long.
    * Fix a possible crash on quit.

    Interface
    * Fix custom GTK styles under KDE (#3607935).
    * Add Find entries in the Symbol List popup menu (#3608278).
    * Flatten-out the View menu.
    * Add a button to directly configure a plugin's keybindings in the
      plugin manager (Pavel Roschin).
    * Add an Apply button to the color chooser dialog (FR#686,
      Steven Valsesia).
    * Use a non-cropped 16x16 application icon (#1010).
    * Fix "leaks" of geany_run_script (#975).

    Editor
    * Update Scintilla to version 3.3.6 (#962, #995).
    * Fix Reflow to follow Line breaking behavior (#382, #412, #464,
      Eugene Arshinov).
    * Fix unfolding the very last line in a level (#1007).
    * Fix commenting the very last line in some situations.

    Search
    * Fix bulk Search & Replace not to match replacements.
    * Fix finding start of word when performing whole word matching.
    * Search when activating the Replace dialog find entry.

    Filetypes
    * Add CUDA filetype (PR#147, Benjamin Chrétien).
    * Add Rust filetype (PR#181, SiegeLord).
    * Add Batch filetype (canou).
    * Add Graphviz filetype (PR#125, Miro Hrončok).
    * Add PowerShell filetype (Igor Shaula).
    * Add Clojure filetype (PR#92, Hoàng Minh Thắng).
    * Many improvements to the PHP tag parser.
    * Update PHP global tags file (PR#137, John Long).
    * Improve shebang detection for mksh and tcsh shells
      (PR#126 , Ypnose).
    * Fix Asciidoc parser recognition of open block as underline.
    * Fix symbol list entry for Asciidoc headers containing a dot.
    * Fix Asciidoc title parsing.
    * SQL parsing improvements.
    * Extend list of recognized keywords for SQL.
    * Fix SQL single-line comment marker (#997).
    * Fix parsing of some JavaScript constructors (#966).
    * Fix parsing a JavaScript regular expression in a return statement.
    * Fix parsing JavaScript files with a shebang.
    * Parse Java annotations with parameters (#924, Braden Walters).
    * Display Java enums in the symbol list.
    * Add "strictfp" Java keyword and fix annotation parsing (#936, #924).
    * Fix parsing of C++ static_assert.
    * Fix parsing of typed enums in C# and C++.
    * Mitigate parsing errors on C++ generics containing an expression.
    * Add C++ member pointer operator to scope autocomplete operators
      (#907).
    * Fix parsing of Fortran "forall" blocks and procedure pointers
      (Alexander Eberspächer).
    * Fix parsing of complex Cython types.
    * Fix re-parsing Objective-C code.
    * Fix parsing of Verilog initializers.
    * Fix displaying of quoted Bash HereDoc delimiters (#952).
    * Add some HTML5 keywords (Duncan de Wet).
    * Add Erlang snippets and a template (PR#157, Fabio Ticconi).
    * Haskell highlighting improvements (kudah).
    * Add Matlab class keywords (PR#136, Felix Totir).
    * Fix argument list on some Python constructors.
    * Fix R indenting to use braces.
    * Display R sources and libraries in the symbol list.
    * Many improvements to the Fortran tag parser (#1023, #1030, with
      help from Adam Hirst).
    * Put Makefile comments at start of line.
    * Add some missing Pascal keywords (#1033, PR#144).
    * Add default build command for Bibtex in the Latex filetype
      (PR#227, Francisco Iacobelli).
    * Ignore Python imports when going to a tag's definition.
    * Add some more Ruby extensions (Igor Shaula).

    Internationalization
    * Make date templates translatable (Christian Dywan).
    * Update translations: ca, cs, de, es, eu, fr, gl, he, hu, it, kk,
                           lt, nl, pt, ru, sk, sl, sv, tr, zh_CN, zh_TW

    Plugins
    * Save Actions: add autosave when the editor lose focus (FR#683,
      Steven Valsesia).
    * Export: fix exporting a document not ending with a newline.
    * Export: fix including random, unused styles in the output.
    * Export: fix HTML title if the file name contains control characters.
    * Export: fix LaTeX export with many consecutive '-', '<' or '>'.

    API
    * Add plugin_builder_connect_signals().

    Windows
    * Fix infinite pagination when printing (#961).
    * Fix spawning commands with spaces (#943).
    * Allow to use the GTK color chooser dialog (PR#218, Steven Valsesia).
    * Add default extension to native save dialogs (#1021).
    * Add colorschemes from the Geany-Themes project to the
      Windows  installer.
    * Add option to install Geany header files and pkgconfig file to the
      Windows installer.
    * Fix broken opening files from command line on Windows
      (again, #3613096).


Geany 1.23.1 (May 19, 2013)

    Bug fixes
    * Fix custom styles under KDE and for people using gtk-chtheme
      (corrects tab coloring, #3607935).
    * Fix broken opening files from command line on Windows (#3613096).


Geany 1.23 (March 10, 2013)

    General
    * Various fixes to language theming (#3573213).
    * Various Windows makefile fixes.
    * Rewrite printing code (#2629121, #2804000, #3475444, #3580268,
      #3580269).
    * Use the Geany icon from the theme (#3576695).
    * Make Geany-specific icons themeable.

    Bug fixes
    * Fix too aggressive scope caching (#2142789, #2667917, #2868850).
    * Fix showing project name in the Documents sidebar.
    * Fix opening filenames with leading or trailing spaces from the
      command line into a running instance.
    * Fix re-opening files with unknown but detected encoding
      (#3509407, #3605293).
    * Fix crash when loading a broken or incompatible VTE library.
    * Report scope including classes, namespaces and alike (#1996778).
    * Fix cancelling Project Close when showing the unsaved changes
      dialog.
    * Only use "allow_always_save" setting for direct user interaction
      (Quentin Glidic).
    * Fix some keybinding not getting properly displayed in the menus
      after being updated (#1912683, #3599251).
    * Make Terminal tool setting more flexible to support any terminal.
    * Fix replacing file name in files header upon save.
    * Fix UAC Virtualization issue on newer Windows versions when trying
      to save files to read-only locations (#3566329, #3515490).

    Interface
    * Control-click on the symbols sidebar don't focus the editor.
    * Add an option to place the message window on the right.
    * Fix display of non-ASCII tags in the symbols tree for non-UTF-8
      files.
    * Replace 'Open file in a new tab' save dialog option with new
      'Document->Clone' menu item.
    * Fix clashing button mnemonic in detect/reload dialog (#3587465).
    * Grab focus in the embedded terminal upon middle click (#3574724).
    * Add support for embedded terminal background image (Mislav
      Blažević).

    Editor
    * Update Scintilla to version 3.2.3 (#2808638, #2909124, #3094431,
      #3233160, #3540469).
    * Properly indent even if the indenting character isn't the last
      one.
    * Always display text in LTR direction.
    * Improve collapsing fold behavior when start point is offscreen.
    * Faster squiggle underlining.
    * Fix multiline comments at end of file (#3026691).
    * Keep caret and anchor position upon indent and unindent
      (#3167355).
    * Complete on dash (-) too in CSS documents.
    * Make wordchars have precedence over whitespacechars (#3429368).
    * Fix cursor position after comment toggling with no selection
      (#3576431).
    * Fix reshowing calltip after autocompletion list closed.
    * Fix uncommenting multiline comments when cursor is on a delimiter.
    * Clear search markers on Mark All keybinding when already set.
    * Never strip trailing spaces from Diff documents.
    * Reduce unnecessary redraws when typing (Evandro Borracini).
    * Fix comment toggling inside PHP and HTML with bottom-up selection.

    Search
    * 'Mark All' now also uses the fully-featured PCRE engine
      (#3564132).
    * Only set Find in Files directory once per-document.
    * Fix a crash when matching the very last character of the document.
    * Fix search and replacement of empty matches.
    * Fix a possible crash when searching on a range.

    Keybindings
    * Add keybinding for 'Go to Start of Display Line' (#3182425).
    * Allow to change the keybinding for 'Quit'.

    Filetypes
    * Parse '!' char in D parameter lists.
    * Fix parsing of Haskell comments inside a type (#3552129).
    * Fix Cython auto indentation.
    * Add more keywords to Forth (Oco).
    * Add some missing Haxe keywords (#3448664).
    * Add some missing CSS3 keywords (Trong Thanh Tran).
    * Add some missing D keywords (#3595187) (Felix Totir).
    * Fix a crash parsing some C macros (#3556536).
    * Update some Python keywords.
    * Update Python global tags file.
    * Show VHDL blocks in the symbol list.
    * Fix ruby scope after "do" (#3046418).
    * Fix parsing of ruby keywords when followed by a semicolon
      (#2130612).
    * Lots of JavaScript symbols parsing improvements (#2992393,
      #3034303, #3034339, #3036476, #3398636, #3470609, #3568542,
      #3570192, #3571233).
    * Use "scala" extension for Scala (#3574723).
    * Fix parsing of reStructuredText titles containing UTF-8
      characters (#3578050).
    * Parse C++11 final classes (#3577559).
    * Parse C++11 enums with type specifier and classed enums
      (#3578557).
    * Fix highlighting of C++11 raw strings (#3578557).
    * Fix parsing of colons in D (#3577788).
    * Fix parsing of D 'static assert' (#3582833).
    * Parse scope for D nested template blocks (#3582833).
    * Ignore D angle brackets.
    * Fix reStructuredText comment marker (#3585377).
    * Add Asciidoc filetype.
    * Fix parsing of Python keywords followed by a tab (\t).
    * Add more HTML5 self-closing tags (Duncan de Wet).
    * Update default D template to use a more standard prototype for
      main().
    * Fix improperly translated string in Pascal template (#3602314).
    * Add Go language filetype (tomboy64).

    Plugins
    * Export: Fix missing linking on libm (Chow Loong Jin)
    * File Browser: Backspace now moves to parent directory.

    API:
    * Fix plugin_add_toolbar_item() insertion order (#3522755)
      (Dimitar Zhekov).

    Windows
    * Fix spawning synchronous commands on Windows.
    * Show Find in Files status summary.
    * Add icon to the Explorer context menu item.

    Internationalization
    * Add translations: et, eu, he, hi, sr
    * Update translations: ca, cs, de, es, fi, gl, it, kk, lt, nl,
                           pt_BR, ru, sv, sl, tr
    * Fix a crash when using the Turkish translation (#3560181).


Geany 1.22 (June 18, 2012)

    General
    * Bump dependencies to GTK >= 2.16 and GLib >= 2.20.
    * Switch to Glade 3 and dynamically loaded XML UI description.
    * Rewrite theming support for better flexibility.
    * Add support for opening files read-only from the command line.
    * Always load the default session if configured to do so.
    * Make all filetypes use named styles to simplify color scheme
      authoring.
    * Make 'Replace Spaces by Tabs' only match leading spaces to
      preserve alignment.

    Possibly incompatible changes
    * Theming and filetype style changes mean old filetypes and color
      schemes are not compatible with this version of Geany.
    * There are some default keybinding changes but these will only
      apply to newly created configurations.
    * Changes to the "project-dialog*" signals may affect plugins.

    Bug fixes
    * Fix escaping of session file paths (#3425969).
    * Fix closing when minimized under Windows (#3421282).
    * Properly handle remote URIs received through drag 'n drop
      (#2966770, #3479567).
    * Fix build with bleeding-edge GLib (#3483388).
    * Fix color scheme selection in Ubuntu Unity (#3479674).
    * Fix very slow regex tag parsing on Windows (e.g. for HTML).
    * Fix detecting a changed file on disk when opening from
      the command-line (Windows).
    * Fix quick search entry behavior on Windows.
    * Fix keybindings conflicts check when swapping a binding.
    * Fix comments insertion in some cases (#3449635, #3534320).
    * Add missing Windows mio makefile.

    Prefs
    * Split "always wrap search and hide find dialog" pref into
      "always wrap search" and "hide find dialog" (Dimitar Zhekov).
    * Add Project Properties overrides for 'Saving files' prefs.
    * Add hidden VTE preference "send_cmd_prefix" to prefix commands sent
      to the VTE. (See the manual for details).

    Interface
    * Add support for switching to the last used document after closing
      a tab (Jiří Techet).
    * Improve the tab switching dialog for better usability (Jiří Techet).
    * Add support for user-defined labels for 'Send Selection to'
      custom commands.
    * Fix sidebar width when on the right (#3514436).
    * Use case-insensitive document list path comparison on Windows.
    * Replace Color Schemes menu with custom dialog.
    * Show selected line count on status bar when whole lines are
      selected.

    Editor
    * Update Scintilla to version 2.29.
    * Add a "join lines" command (Eugene Arshinov).
    * Hide autocompletion when the only entry has been typed (#3516212).

    Search
    * Add full PCRE regular expressions support.
    * Extra options passed to grep through Find in Files now follows a
      real shell-style syntax (#3516263).
    * Search pattern length is no longer limited to 248 characters.
    * Fix showing Find/Replace regex compile errors on the status bar.

    Keybindings
    * Add Project New/Open/Properties/Close keybindings.
    * Show overridden keybindings in bold for prefs dialog tree.

    Tags
    * Speed up loading of multiple global tags files.
    * Show global tags file preprocessing errors on stderr & add
      current directory to include path.
    * Add C/C++ ignore.tags wildcard format 'PREFIX*'.

    Filetypes
    * Add support for regex-based filetype detection.
    * C snippets no longer apply to all filetypes.
    * Improve support for HTML embedded filetypes (#2863829, #3127598).
    * Add filetype Objective-C (Elias Pschernig, P#3325139).
    * Fix highlighting of ``...R"`` inside C and C++ (#3425107).
    * Fix TCL keyword highlighting in some situations (#3432877).
    * Parse PHP functions with multiline argument list (#3037797).
    * Handle ``/bin/dash`` shebang (#3470986).
    * Update JavaScript parser from CTags.
    * Parse D class/struct/interface template bodies and template
      blocks; ignore 'static if' expressions; parse function
      @attributes, pure/nothrow and immutable/inout/shared return types.
    * Fix broken tag/word autocompletion in HTML/PHP documents.
    * Enable &entity; completion for all XML-based filetypes.

    Plugins
    * Split Window: show marker margin.
    * Split Window: enable basic context menu.

    API:
    * document_save_file() now shows the Save As dialog when necessary.
    * Rename signal "project-dialog-create" to "project-dialog-open" and
      add new "project-dialog-close" signal.
    * setptr is deprecated in favour of SETPTR.
    * Add ui_hookup_object() and ui_lookup_object().
    * Add ui_lookup_stock_label().
    * Add build_{activate,get_current,remove,set}_menu_item(),
      build_get_group_count().
    * Add stash_group_free_settings().
    * Add support for plugins written in C++.

    Internationalization:
    * Add translations: ar, id, lt, mn, nn, sk
    * Update translations: de, es, fr, hu, it, ja, kk, lt, nl, pl, pt,
      pt_BR, sk, sl, sv, tr, zh_CN, zh_TW


Geany 0.21 (October 2, 2011)

    General
    * Bump dependencies to GTK >= 2.12, GLib >= 2.16 and GIO.
    * Add support for real-time symbol parsing.
    * Remove old filetype templates support - use custom file
      templates instead.
    * Add support for detecting the indentation width from the file
      content.

    Bug fixes
    * Fix generating tag files (-g) and --ft-names segfault.
    * Replace dates on template insertion, not when loading templates.
    * Fix segfault when inserting e.g. fileheader template when the
      template file is empty (#3070913, lphilpot).
    * Use the same indentation for all templates (Matthew Brush,
      #3193527).
    * Fix loading of non-UTF-8 templates.
    * Fix completion and word completion with non-ASCII characters
      (#3313351).
    * Fix HTML content-type detection (#3300703).
    * Fix pattern filtering when using Find in Files not to search in
      sub-directories.
    * Add a workaround to prevent Geany from crashing during loading of
      a LaTeX-file containing linebreaks inside headings.

    Interface
    * Add 'Save As' toolbar button option (Matthew Brush, #3153490).
    * Add 'Open in New Window' command in the notebook tab menu
      (Matthew Brush, #3118059).
    * Color schemes: use name and description for menu item and
      tooltip (Matthew Brush).
    * Shift-Enter in search dialog and toolbar search entries now
      searches backwards.
    * Improve `Set Custom Commands` dialog.
    * Always destroy open and save dialogs after use (#3311258,
      #3304273, #3201050, #3163742, #3153120, #2985896).
    * Add UI to edit formerly hidden preferences (Dimitar Zhekov,
      #3313315).

    Editor
    * Update Scintilla to version 2.25.
    * Fix snippets bug: {ob}pc{cb} replaced by '%' instead of {pc}.
    * Fix multiple snippet cursor positions for Tabs + Spaces mode.
    * Avoid triggering autocompletion on PHP open tags (#3199442).
    * Fix indentation brace matching (#3309606).

    Configuration files
    * Support copying filetype definition file group keys from a system
      keyfile with e.g. [styling=C].
    * Make filetype group membership configurable using [Groups] in
      filetype_extensions.conf.

    Search
    * Don't auto-enable case-sensitive option when enabling regex in
      Find/Replace dialogs.
    * Remember Find and Replace options across restarts (Dimitar Zhekov).

    Keybindings
    * Add fixed shortcuts for VTE copy (Ctrl-Shift-C) and paste
      (Ctrl-Shift-V).
    * Add new keybinding 'Remove Markers and Error Indicators'.

    Projects
    * Store VTE path with the project session (Nicolas Sierro).

    Filetypes
    * Add Scala custom filetype (werg).
    * Add Cython custom filetype (Matthew Brush).
    * Add support for separate single and multiline comments.
    * Add support for filetype-specific indentation settings (#3339420,
      #3390435)
    * Fix detecting Matlab and Txt2Tags extensions by default (#3167315,
      #3154637).
    * Fix detecting non-lowercase self-closing tags e.g. <BR> (#2226117).
    * Highlight C# and Vala raw and verbatim strings.
    * Improve JavaScript keyword handling and keyword lists (Jason Oster).
    * Add filetype Cobol (Seth Keiper).
    * Add file template for Vala (Mark Trompell).

    Plugins
    * File Browser: Make 'Hide object files' preference configurable with
      file extensions.
    * Split Window: Fix a crash when changing filetype (Matthew Brush,
      #3255968).
    * Split Window: Update styles when the filetype changes (Matthew
      Brush).
    * Split Window: Enable code folding (Matthew Brush, #3097780).
    * Split Window: Fix issues on Windows (Matthew Brush, #2725342).
    * Class Builder: Improve dialog UI using a table (Matthew Brush).
    * Export: Add option to insert line numbers (#3197150).

    Documentation
    * Add 'Reading styles from another filetype' subsection (Matthew
      Brush).
    * Add 'Filenames' subsection for filetype definition files explaining
      the filename extensions and special cases.
    * Add section 'Filetype group membership'.

    Plugin API
    * Add filetypes_get_sorted_by_name(), utils_find_open_xml_tag_pos()
      (Eugene Arshinov).
    * Add plugin_idle_add(), plugin_timeout_add(), plugin_timeout_add_seconds(),
      ui_menu_add_document_items_sorted(), document_compare_by_display_name(),
      document_compare_by_tab_order(), document_compare_by_tab_order_reverse().
    * Deprecate ui_widget_set_tooltip_text().
    * Fix public inclusion of config.h (#3384026).
    * Add new signal "document-reload".

    Internationalisation:
    * Add translations: fa
    * Update translations: ca, cs, de, en_GB, es, fi, fr, gl, it, ja, nl, pt,
      pt_BR, sl, sv, tr, vi, zh_CN, zh_TW


Geany 0.20 (January 5, 2011)

    Fixes:
    * Improve compatibility with GVFS using GIO to save documents (Alexey
      Antipov).
    * Fix crash when closing a modified document (usually without a
      trailing newline) and choosing Save (fixes #3111058).
    * Fix crash when using 'Send Selection to Terminal' and the VTE
      is not loaded, and when using Ctrl-A after enabling the 'Load VTE'
      pref (Dimitar Zhekov).
    * Fix a slightly wrong encoding detection on Windows (#3019573).
    * Fix issue with single-line commenting/uncommenting blocks when using
      Windows line endings.
    * Fix saving project indent prefs straight after using project
      properties.
    * Fix wrongly changing edited keybindings when cancelling the
      Preferences dialog.
    * Fix auto-displaying of sidebar, tab bar, symbols and documents tabs
      when only plugin tabs are visible (fixes #3101867).
    * Save build commands for filetype None (Lex Trotman).
    * Waf: Check for libsocket on OpenSolaris to fix build.

    Interface:
    * Color build command fields light grey unless overridden (Lex
      Trotman).
    * Replace /home/user with ~ in the documents list (Jon
      Strait).
    * Display 'new instance' on title bar for 2nd instances (Eugene
      Arshinov).
    * Don't add duplicates to combo box histories.
    * Reorganise Find in Files dialog and add Files pattern to filter
      search results.
    * Implement 'Select All' for the VTE widget.
    * Reorganise editor popup menu for shorter size - some items were moved
      to submenus.
    * Move Go to Marker menu items to Search menu.
    * Group Open dialog encoding options by submenus (Adam Ples; #3047717).
    * Show mimetype icon in sidebar Documents list and notebook popup menu
      (Colomban Wendling).

    Documents:
    * Ensure inserted templates always have proper line ending characters
      according to the current document's preference.
    * Add per-document indent width setting (Jiří Techet).
    * Add 'Project->Apply Default Indentation' menu command to override
      every document's indentation settings.
    * Display better error messages when saving a document fails (Dimitar
      Zhekov).
    * Don't prompt for reloading if the document has not been edited
      (Jiří Techet).
    * Add Close button to the detected file changed dialog.

    Editor:
    * Fix wrong snippet indentation when original cursor line has
      non-indentation whitespace (david).
    * Fix passing quoted arguments when using 'Send Selection to'. This
      means e.g. sed 's/\./(dot)/g' now works.
    * Add alternative color scheme based on Python colors
      (View->Editor->Color Schemes).
    * Replace HTML automatic <table> tag completion with a 'table' snippet
      (Eugene Arshinov).
    * Auto-indent after an HTML/XML line without a closing tag (Eugene
      Arshinov).
    * Respect 'Smart' home key pref for Shift[+Alt]+Home (fixes #3100290,
      Dimitar Zhekov).
    * Scroll to the current line when moving the cursor to the next
      cursor position in a snippet (#3139490).
    * If the current word's tag is on the current line, make Go to Tag
      Definition look for a tag declaration instead and vice versa.
    * Make Reflow Lines/Block command use the current indented block, not
      the whole paragraph (which could have mixed indentation).

    Configuration:
    * Load insertion templates from system path, don't create them in
      the user's config dir.
    * File templates are now reloaded on saving.

    Prefs:
    * Add 'Ensure consistent line endings' file saving pref (Manuel Bua).
    * Add 'statusbar_template' hidden pref (Dimitar Zhekov).
    * Add 'new_document_after_close' hidden pref to open a new document
      automatically after closing all documents.
    * Add hidden pref 'find_selection_type' with option to use the X
      selection or to repeat the last search when there's no selection,
      both off by default.
    * Add 'gio_unsafe_save_backup' hidden pref (Lex Trotman).
    * Add filetypes.common 'fold_symbol_highlight' color setting.
    * Add 'symbol_list_sort_mode' per-filetype setting.

    Keybindings:
    * Fix Alt+[0-9] switching tabs even when other modifiers are also held.
    * Add snippet keybinding support (Eugene Arshinov).
    * Add 'Insert New Line Before/After Current' keybindings (Eugene
      Arshinov).

    Filetypes:
    * Add Forth filetype (Thomas Huth).
    * Add Lisp filetype (Mário Silva).
    * Add Erlang filetype (Taylor Venable).
    * Ada: Fix wrong comments.
    * C++: Disable user fold points with new lexer property
      fold.cpp.comment.explicit.
    * Python: Update list of builtins for Python 2.6, simplify
      Compile/Syntax Check command. Use named styles for color scheme
      support (use alt.conf color scheme if you want the old colors).
    * Matlab: Support Octave # comment char.
    * Txt2Tags: add highlighting (Forgeot Eric - #3020632).
    * Make: fix possible infinite loop in tag parser.
    * D: Parse template functions, ignore /+ +/ comments, ignore
      unittest blocks, add keywords 'ref', 'macro' and D2 keywords.
    * Vala: Parse functions with contracts (#3080232).
    * Markdown, reStructuredText and Txt2Tags: Sort tags by line number by
      default.
    * Basic: Parse property, constructor, destructor as functions
      (pottersson; #2992167).
    * HTML: Add HTML5 element names and attributes (Ross McKay).
    * PHP: Parse final functions (fixes #3111171).
    * Markup: Add xml_indent_tags filetype setting for documents using the
      HTML/XML lexers (Eugene Arshinov).

    Plugins:
    * File Browser: Add history to path entry.
    * HTML Characters: Only automatically replace characters when the
      current document is a Markup document.

    Internationalisation:
    * Add translations: kk.
    * Update translations: cs, de, en_GB, es, fi, fr, hu, ja, nl, pt,
                           sl, sv, tr, zh_CN.

    Manual:
    * Update 'Custom filetypes', 'Ignore Tags' sections.
    * Add 'HTML Characters', 'Configuration file paths', 'Color schemes
      menu' sections.
    * Explain how to grep the Scintilla source for lexer properties.

    HACKING:
    * Add 'Bugs to watch out for' section.

    API:
    * Improve Stash GUI example.
    * Fix not loading plugins built against a newer API when Geany doesn't
      provide the required version given in PLUGIN_VERSION_CHECK().
    * Make GEANY_API_VERSION, GEANY_ABI_VERSION macros instead of enums
      so you can protect code with '#if GEANY_API_VERSION >= 200'.
    * Add signals "build-start", "project-dialog-create" and
      "project-dialog-confirmed" - to append a Project Properties
      notebook tab (Jiří Techet).
    * Add macro foreach_range().
    * Add GeanyMainWidgets::message_window_notebook (#3061342).
    * Add main_widgets.project_menu (Jiří Techet).
    * Add msgwin_set_messages_dir() (Jiří Techet).
    * Add highlighting_is_{string,comment,code}_style(),
      editor_find_snippet(), editor_insert_snippet(),
      utils_find_open_xml_tag() (Eugene Arshinov).
    * Add ui_combo_box_add_to_history(), editor_goto_pos(),
      dialogs_show_input(), Add sci_get_lexer().
    * Add filetypes_get_display_name() as "None" is no longer translated.


Geany 0.19.2 (December 01, 2010)
    Fixes:
    * Fix bug where Geany did not always report an error message when
      saving a document fails.


Geany 0.19.1 (August 18, 2010)

    Fixes:
    * Fix broken autocompletion after using scope completion.
    * Fix scrolling the editor line in view (e.g. after loading a session
      and switching document tabs).
    * Fix using filetype extension patterns with upper case letters on
      Windows (#3028856).
    * Fix a slightly wrong encoding detection on Windows (#3019573).
    * Re-enable comment folding.
    * Fix not loading plugins built against a newer API when Geany doesn't
      provide the required version given in PLUGIN_VERSION_CHECK().
    * Fix infinite loop in Markdown lexer (patch by Colomban Wendling,
      thanks).
    * Fix saving non-project filetype error regex.
    * Focus toolbar item when pressing Go to Line keybinding only when
      it's not in the toolbar's drop down overflow menu (#3027454).
    * Escape the name of the current document for markup when using
      document name for menu items (#3038844).
    * File Browser: Allow Find in Files when no items are selected.
    * Fix build menu translation problems.
    * Fix segfault on Tools->Reload Configuration when no documents are
      open (#3037079).
    * Fix building with Waf on Solaris.
    * Fix a memory leak (thanks to Daniel Marjamäki).
    * Use g_free instead of free (patch by Daniel Marjamäki, thanks).

    Tweaks:
    * Always use white background color when printing (except for text
      with a white foreground) to save ink (#2968998).
    * Limit build error editor indicators to 50, but parse all errors in
      the Compiler tab (#3019823).
    * Align notebook tab close buttons centred vertically (thanks to
      Robux.Biz (galyuk)).
    * Show the Project Properties build tab when choosing 'Set Build
      Commands' when a project is open to prevent confusion with
      non-project commands.

    Manual:
    * Fix wording - restarting is required for hidden prefs.
    * Fix Grep --exclude-dir example.


Geany 0.19 (June 12, 2010)

    General:
    * Build system reworked to be much more configurable (by Lex Trotman).
    * Use POSIX system/GNU regex engine for find & replace. This alters
      regex syntax - we now support '?' operator and match newlines.
    * Support adding custom filetype files.
    * Add new command line option --list-documents to return a list
      of currently opened documents
    * Remove deprecated --debug flag. Please use --verbose/-v instead.

    Interface:
    * Add option 'System Default' for toolbar icon style and size to use
      the GTK default value.
    * Allow '+<number>' and '-<number>' as values for Goto Line inputs
      to jump relative to the current line.
    * Add preference to add new document tabs beside the current one
      (patch by Colomban Wendling).
    * Enable type-ahead find for sidebar symbols and documents tabs
      (patch by Thomas Martitz).
    * Make Ctrl-click on any notebook tab switch to the last used
      document.
    * Add 'Edit->Commands' menu.
    * Add 'Edit->Plugin Preferences' menu item and keybinding.
    * Add 'View->Editor->Color Schemes' menu (only shown if color
      scheme files exist).

    Prefs:
    * Hide 'Tabs and Spaces: Hard tab width' preference - it should
      always be 8. (Hidden setting kept in case users have modified it).
    * Add sidebar position interface pref.
    * Add project long line marker customisation (patch from Eugene
      Arshinov).

    Editor:
    * Update Scintilla to 2.12.
    * Add preference and support for virtual spaces.
    * Add word part autocompletion for the current selected item when
      pressing keybinding (default Tab) - Enter still completes normally.
    * Remove LaTeX autocompletion from Geany's core and move it to the
      geanyLaTeX plugin.

    Filetypes:
    * New filetype: Txt2Tags (patch by Eric Forgeot).
    * New filetype: Abc (patch by Eric Forgeot).
    * New filetype: Verilog (patch from Kelvin Gardiner).
    * New custom filetype: Genie.
    * Improvements in symbol parsing of PHP and Python files.
    * Add R tagmanager symbol parser (patch by Jon Senior).
    * Update Perl tag parser from ctags - removes support for
      buggy local/my/our but parses constant/format/labels.
    * Parse more VHDL tags (patch from Kelvin Gardiner).
    * Highlight D & Java types from a global tags file.
    * Parse Python lambda functions (patch from Colomban Wendling).

    Keybindings:
    * Add keybindings to switch to the sidebar's Document and Symbol list as
      well as to the Message Window's current tab (patch by Eugene Arshinov).
    * Add 'Remove Markers' and 'Remove Error Indicators' keybindings.
    * Make 'Reflow block/lines(s)' keybinding use line breaking column when
      enabled (patch by Lex Trotman).
    * Add 'Select to previous/next word part' keybindings.
    * Add 'Switch to Messages' focus keybinding.
    * Add 'Move line(s) up/down' keybindings.
    * Make Switch to Editor keybinding reshow the document statistics line.

    Templates:
    * Move filetype template defaults into custom file template files.
    * Read custom file templates from system as well as user dir.
    * Add new special template wildcard "{command:...}" to use the output
      of a shell command in templates.
    * Support {ob}, {cb} and {pc} to escape wildcard strings with {, }, %
      for snippets, fileheader and file templates.
    * Add {project}, {description} template wildcards (#2954737).
    * Reload templates when saving a document in the templates config dir.

    Configuration files:
    * Support more filetypes.common folding icon styles: arrows, +/- and no
      lines (#2935059).
    * Support Scintilla lexer properties in [lexer_properties] filetypes.*
      group.
    * Add filetypes.xml asp.default.language property (Ross McKay).

    Plugins:
    * Classbuilder: Add support for creating PHP classes
                    (patch by Ondrej Donek).
    * HTMLchars: Make plugin remember whether replacement of special
                 characters was activated.

    Windows:
    * Support very long build commands.
    * Add a preference for choosing between GTK and native File Open/Save
      dialogs (only available on Windows).

    Internationalisation:
    * Added translations: ast.
    * Updated translations: de, en_GB, es, fr, gl, ja, nl, pt, ru, sl, sv,
                            tr, vi, zh_CN.

    API:
    * Improve documentation contents page.
    * Add Stash mini-library setting, pref & widget functions to API.
    * Add plugin_configure_single() plugin symbol which is easier to
      implement than plugin_configure().
    * Add new plugin signals: "document-before-save", "document-filetype-set",
      "geany-startup-complete".
    * Add PLUGIN_SET_TRANSLATABLE_INFO macro to the plugin API so plugins' meta
      information can be translated already in the plugin manager dialog
      (patch by Colomban Wendling).
    * Use full function name for GeanyFunctions function pointers. This
      avoids naming conflicts e.g. with C++'s 'new' keyword.
    * GeanyKeyBinding label fields can now contain underscores, which won't
      be displayed by Geany. This saves adding near-duplicate translation
      strings.
    * Add GeanyKeyGroup callback support.
    * Add more Scintilla function wrappers, foreach_dir(), foreach_str(),
      utils_get_file_list_full(), document_get_notebook_page(),
      editor_insert_text_block().
    * Don't install unnecessary headers.
    * Remove deprecated header pluginmacros.h - use geanyfunctions.h
      instead.
    * Deprecate documents_foreach(), use foreach_document() instead.
    * Deprecate PLUGIN_KEY_GROUP() macro - use plugin_set_key_group()
      instead.


Geany 0.18.1 (February 14, 2010)

    Build fixes:
    * Define G_GNUC_WARN_UNUSED_RESULT to fix build on GLib 2.8.
    * Use AC_PATH_PROG instead of 'which' for portability (patch by Erik
      Southworth, thanks).

    Incompatibilities:
    * Remove filetypes.common invert_all option - use 'Invert syntax
      highlighting colors' pref instead (fixes #2854525).

    Bug fixes:
    * Fix 'Open Selected File' for unsaved new documents.
    * Fix updating main menu accelerators after changing keybindings
      (thanks to Lex Trotman).
    * Fix using 'Insert date' keybinding when a custom date string has
      not been set.
    * Set the cursor color for the split window plugin.
    * Remove plugin from plugin manager dialog on unloading if it no
      longer exists or is incompatible.
    * Fix 'Reflow block' command when at the last paragraph and there's
      no last newline (patch by Eugene Arshinov, thanks).
    * Fix opening filenames beginning with two dots (closes #2858487).
    * Show Find in Files stderr output in messages window instead of
      debug window so that invalid regex messages can be seen easily.
    * Speed up sorting in utils_get_file_list(). This reduces the file
      browser delay on displaying a big directory, e.g. /usr/bin.
    * Fix a bug with not w3c compatible HTML code on export plugin
    * Fix non-working Home and End keys on numpads.
    * Fix loading of files on network resources on Windows.
    * Fix wrong alignment of printed pages when page headers are disabled
      (closes #2856822).

    Improvements:
    * Extend auto_latex() function to check whether an environment has
      been closed within the next lines to avoid auto adding double
      \end{}.
    * Replace some icons which could cause licensing problems by icons
      from the Rodent icon theme.

    Filetype fixes:
    * Parse contents of D extern{} and version{} blocks.
    * Fix creating D interface tags properly.
    * Parse D functions with contracts (fixes #1885480).
    * Parse D alias statement like typedef.
    * Improve parsing of LaTeX, PHP and Python files.

    Documentation:
    * Add 'Scope autocompletion' section.
    * Add 'Tools menu items' section to explain configuration files
      submenu, reload configuration item.
    * Minor updates/fixes.

    API:
    * Add gcc commands to build a plugin to the HowTo.

    HACKING file:
    * Add section 'Plugin API/ABI design'.
    * Add 'Compiler options & warnings' section.
    * Update Style section to be clearer about code alignment and show
      some example code.
    * Add 'Doc-comments' plugin API subsection.

    Internationalisation:
    * Added translations: gl


Geany 0.18 (August 16, 2009)

    General:
    * Fix scrolling horizontally after finding a search match with the
      search bar or Find Next/Previous which is off-screen.
    * Remove relative/untidy path elements from filenames when opening
      documents (#2823998).
    * Create initial template files with proper platform-specific line
      ending characters.
    * Improve inserting of comment templates like File header or licence
      notices.

    Interface:
    * Add 'Show Paths' documents list popup item.
    * Add filetypes.common to 'Configuration Files' menu.
    * Implement a graphical toolbar editor.
    * Add 'Build' toolbar button to the default layout.
    * Add 'Replace' toolbar button (closes #2798225).
    * Use a more Tango like icon for 'Save All' (by Jesse Mayes, thanks).
    * Add a popup menu for the keybinding list in the preferences dialog
      to easily expand and collapse all groups.

    Keybindings:
    * Implement Most-Recently-Used document switching when pressing
      'Switch to last used document' keybinding (Ctrl-Tab).
    * Add 'Mark All' keybinding (Ctrl-Shift-M).
    * Add 'Reflow lines/block' keybinding, (Ctrl-J; thanks to
      Eugene Arshinov).
    * Make the Scintilla keybindings 'Delete to end of line' and
      'Go to end of display line' configurable.
    * Switching notebook tabs now works for the currently used notebook
      widget instead of always using the documents notebook.

    Editor:
    * Fix a redraw when documents were first drawn uncolourised.
    * Delay highlighting matching braces by 100ms to speed up scrolling
      with the arrow keys.
    * Support 'tab indents, space aligns' style when indenting (#2789109).
    * Add 'Autocomplete all words in document' pref; also used when forcing
      autocompletion and there's no symbol names to show.
    * Add 'Drop rest of word on completion' pref.
    * Update Scintilla to version 1.79.
    * Improve displaying and reshowing of calltips.

    Syntax highlighting:
    * Reload color schemes via Tools menu (thanks to Eugene Arshinov).
    * Implement named styles support for filetypes.* using a
      filetypes.common [named_styles] section; used as
      "style=named_style,bold". (See the manual for details).
    * Allow style definitions with missing fields to use the
      filetypes.common default style's fields.
    * Make C-like filetype styles use named styles & default background
      color. (Anyone who wants to likewise update any other filetype's
      styles, please let us know ;-)).
    * Allow indentation of wrapped lines (see style 'line_wrap_indent').
    * Add new styles 'line_height' and 'marker_mark'.

    Filetypes:
    * Add Markdown filetype (thanks to Jon Strait).
    * Highlight D WYSIWYG backtick `strings` and r"strings" (#1895745).
    * Minor improvements for filetypes: Fortran, Haxe, HTML, Lua,
      Matlab, Pascal, Python, Tcl.

    Tags:
    * Read custom system global tags files from $prefix/share/geany/tags
      (#2778923).
    * Autocomplete scoped fields like struct members when typing '.' (and
      also '->' or '::' in C/C++) if the language's tag parser supports it.
    * Save field tags for C/C++ when generating a global tags file (you may
      want to regenerate your tag files).
    * Parse Python calltips.
    * Show relative paths in Diff filename tags.
    * Group reStructuredText symbol list items by scope level.

    Plugin API:
    * Add geanyplugin.h single include.
    * Add plugin_signal_connect() for connecting plugin signals at
      runtime and also for connecting to any GObject signal.
    * Add documents_foreach(), filetypes[], documents[], utils_strdupa()
      and various foreach_type() macros.
    * Make GeanyDocument::file_type always be non-NULL.

    Windows:
    * Fix quoting the build command string on Windows (closes #2791769).
    * Fix LaTeX view commands on Windows (part of #2807688).
    * Expand system environment variables (%variableName%) on Windows when
      running Build commands.

    Internationalisation:
    * Added translations: lb, sl, pt_PT
    * Updated translations: ca, cs, de, en_GB, fi, fr, ja, pt_BR, ru, tr


Geany 0.17 (May 02, 2009)

    Bug fixes:
    * Fix broken selection of "Document->Set Encoding" menu items.
    * Fix broken non-incremental search with the toolbar search entry when
      pressing Enter (closes #2638180).
    * Fix parsing of Make output (closes #2694479, patch by Andrea Mazzoleni).
    * Fix crashes on quitting Geany (closes #2533990).
    * Fix disabled Go to Tag items in the editor menu when using the
      keyboard (#2780044).
    * Prevent crashes when two or more top level items in the symbol
      list have the same name (closes #2778246).

    Prefs:
    * Add an option to set an additional plugin lookup path.
    * Add a hidden preference 'use_safe_file_saving'. This has serious side
      effects, please read the documentation before enabling this.

    Interface:
    * Add 'Send Selection to Terminal' command to the Edit->Format menu.
    * Change the background colour of the search entries in the Find
      and Replace dialogs according to the search results.
    * Add 'Close Other Documents' and 'Close All' menu items to the tab bar
      menu.
    * Add an option to allow appending the toolbar to the main menu bar
      to save some vertical space.
    * When a project is loaded, replace the project base path with the
      project name in the Documents sidebar for parent items (closes #2723679).
    * Make the file open dialog more compact.
    * Ellipsize tab labels and some status messages for very long
      filenames (closes #2777348).
    * Add new toolbar element: Print (patch by Roland Baudin).
    * Remember the active sidebar page between sessions.
    * Add "Recent Projects" menu to the Project menu (#2728630,
      patch by Elias Pschernig).
    * Add Tools->Configuration Files item for snippets.conf.

    Filetypes:
    * Fix wrong Fortran 90 comment characters when inserting templates.
    * Add filetype ActionScript (patch by Chris Macksey).
    * Fixes for CSS, Fortran and Ruby parsers.
    * Add a trivial symbol parser for NSIS files.

    Windows:
    * On Windows, change the working directory to the Geany installation
      path at startup to avoid unwanted directory locking(closes #2626124).
    * Fix window positioning on startup.
    * Make build commands on Windows run synchronously to avoid problems
      with reading build commands' output.

    Plugins:
    * HTMLchars: Extend plugin by bulk replace and replace on
      input for special characters to their HTML entities.
    * Splitwindow: Add keybindings for the split actions.
    * VCDiff: Remove plugin from Geany. Use GeanyVC instead.

    Plugin API:
    * Deprecate sci_get_text(), sci_get_selected_text() and
      sci_get_text_range().
    * Add sci_get_contents(), sci_get_contents_range() and
      sci_get_selection_contents() as replacement functions to provide
      an easier and cleaner API (initial patch by Frank).
    * Make GEANY_FILETYPES_NONE = 0, sort filetype IDs randomly (so we can
      append new filetypes without breaking the ABI); add
      filetypes_by_title sorted list to GeanyData.

    Documentation:
    * Describe how to build Geany using the Waf build system.

    Internationalisation:
    * Updated translations: be, cs, de, es, fi, fr, hu, ja, pt_BR, ru,
      sv, tr, zh_CN


Geany 0.16 (February 15, 2009)

    Bug fixes:
    * Fix indenting for Tabs & Spaces mode when inserting snippets.
    * Fix snippets and smart indent using too much indentation when the
      line contains whitespace after non-whitespace characters (#2215044).
    * Fix segfault when showing Find in Files dialog when no documents are
      open (#2228544).
    * Fix not switching to 2nd last used document when the last used
      document has been closed (#1945162).

    General:
    * Group child tags by their parents in the symbol list for C-like
      filetypes, Python, Conf (thanks to Conrad Steenberg).
    * Use a tree for the Documents sidebar, grouped by path.
    * Add 'Tools->Configuration Files' menu with items to open
      filetype_extensions.conf and ignore.tags. These files are also
      reloaded automatically when saved.
    * Change configuration directory path to $XDG_CONFIG_HOME/geany
      (most often this is ~/.config/geany).
    * Allow to specify files on the command line and from remote instances
      to be URIs (local and with GIO also remote URIs).
    * Increase minimum required GTK version to 2.8.

    Prefs:
    * Add Project Indentation prefs, which override the Editor
      Preferences dialog options. For new projects, these default to
      the editor indent prefs.
    * Add an interface pref for whether to hide additional widgets when
      double-clicking on document notebook tabs (off by default).
    * Add a preference to invert all colours for syntax highlighting.
    * Add a hidden preference "allow_always_save" to make the Save buttons
      and menu items always sensitive.

    Interface:
    * Rework the toolbar: now all elements can be added/removed/reordered
      using a simple XML file.
    * Add new toolbar buttons for Cut, Copy, Paste, Delete, Preferences,
      Close All and Build (including a submenu for Make actions).
    * Add a progressbar widget to the statusbar to show progress for time
      consuming actions.

    Editor:
    * Make Ctrl-click go to matching brace if there's no current word.
    * Make Shift+Mouse wheel scroll the editor view horizontally.
    * Make the 'Mark' button for Find highlight the results with rounded boxes
      instead of marking the whole line.
    * Add auto-closing of braces, brackets and quotes (Guillaume de Rorthais).
    * Support multiple %cursor% wildcards in Snippets (Thomas Martitz).

    Filetypes:
    * Add new filetypes Ada, CMake, Matlab, NSIS, Vala and YAML.
    * Update HTML character entities (thanks to Tyler D'Agosta).
    * Parse restructuredText sections in the order of first-used underline
      character, which can now be any punctuation character (as per the spec).
    * Remove GTK global tags, replace them with C (C99) tags. The GTK tags
      file is still available for download on the website.
    * Minor improvements for filetypes CSS, Fortran, FreeBasic, HTML, Tcl
      and Vala.

    Windows:
    * Improve tab close icon size.
    * Changes to the Windows installer:
      - The full installer now includes the GTK 2.14 runtime environment.
      - Register ".geany" as Geany Project File extension.
      - Install GTK translation files only if installation of translation
        files were requested (saves about 22 MB otherwise).
      - Support silent installations.

    Plugins:
    * Add Split Window 'Split Vertically' command (thanks to Moritz Barsnick).
    * Make Version Diff plugin set the indent type for diffs based on the
      current file's indent type.
    * Minor improvements to the filebrowser plugin

    Plugin API:
    * Generate plugin API header geanyfunctions.h containing macros to
      avoid having to type the function pointer names manually.
    * Deprecate pluginmacros.h in favour of geanyfunctions.h.
    * Add "editor-notify" to the plugin API.
    * Add new plugin symbol plugin_help() which is called by Geany when the
      plugin should show its documentation (if any, symbol is optional).

    Documentation:
    * Update Scintilla regular expression info for v1.77 (character
      classes, ASCII escaping, character sets containing square
      brackets peculiarities). Adapted from SciTE doc.
    * Complete 'Hello World' Plugin Howto.

    Internationalisation:
    * Updated translations: bg, ca, cs, de, en_GB, fr, hu, it, ja,
      pt_BR, sv, ru, tr, vi, zh_CN


Geany 0.15 (October 19, 2008)

    General:
    * Add Previous Message, Previous Error commands (thanks also to Beau
      Barker).
    * Add 'Close Other Documents' File menu command (#1976724).
    * Add Find Document Usage popup menu command & keybinding.
    * Check that the current file is still on disk (as well as checking the
      modification time).
    * Add support for custom file templates (found at startup) in the
      ~/.geany/templates/files directory, shown underneath filetype templates
      in the New with Template menu.
    * Make socket open command support filename:line:column syntax.
    * Add filetypes.* [build_settings] key 'error_regex' to support custom
      error message parsing using a GNU-style extended regular expression.
    * Allow loading projects from command line (#1961083).
    * Add alternative build system: Waf.
    * Add Tools menu item to reload configuration data without a restart.
    * Add support to use template wildcards in snippets.
    * Increase LSB compliance.

    Prefs:
    * Make disk check timeout configurable (zero disables disk checks).
    * Add search pref: 'Use the current file's directory for Find in Files'
      (#1930435).

    Interface:
    * Make keyboard shortcuts dialog non-modal (#1999384).
    * Add a debug messages window to easily view debug messages/warnings.

    Editor:
    * Update Scintilla to version 1.77 (includes many fixes).
    * Add basic Line Breaking option in the Document menu and 'Line breaking
      column' editor pref (for now only works when typing characters past
      the line breaking column number).
    * Don't colourise any documents until they need to be drawn (this
      should make opening a session faster for filetypes that support typename
      highlighting).
    * Make Ctrl-click on a word perform Go to Tag Definition.
    * Add 'Max. symbol name suggestions' autocompletion pref.
    * Show ellipsis (...) item when there are too many symbol names for
      autocompletion.
    * Highlight matching brace indent guides (thanks to Jason Oster;
      #2104099).
    * Show brace indent guides on empty lines when appropriate (thanks to
      Jason Oster; #2105982).
    * Add 'Tab key indents' pref, on by default.
    * Implement soft tabs support (#1662173). There's now a 'Tabs & Spaces'
      Indent Type, and separate Width, Hard Tab Width indent prefs. (Thanks
      to Joerg Desch for explaining how it needed to work).
    * Auto-update the line margin width as lines are added (thanks to Jason
      Oster; #2129157).
    * Add "Replace spaces by tabs".

    Windows:
    * Install plugins into lib/ not into plugins/.
    * Install Geany's message catalogs into share/locale rather than
      lib/locale as GTK does since 2.12.2.

    Keybindings:
    * Add Go to Start/End of Line keybindings (#1996175).
    * Add 'Switch to Compiler' keybinding (useful when checking build
      progress).
    * Add keybindings for Line wrapping, Line breaking, Toggle fold and
      Replace Spaces by tabs, Previous/Next word part.

    Filetypes:
    * Add OpenGL Shader Language (GLSL) filetype (thanks to Colomban
      Wendling; #2060961).
    * Add R language filetype (thanks to Andrew Rowland; #2121502).
    * Split filetype Fortran into Fortran 77 and Fortran 90.
    * Add Gettext translation filetype (#2131985).
    * CSS improvements, thanks to Jason Oster.

    Embedded Terminal:
    * Fix hang when restarting the VTE (#1990323) with VTE 0.16.14.
      (Note that with VTE 0.16.14 the reset sometimes leaves a blank
      terminal, but pressing enter makes it then behave as normal).

    Plugins:
    * Add Split Window plugin (should work OK for viewing; full editing
      support is not implemented yet).
    * Merge InstantSave, AutoSave and BackupCopy plugins into the new
      plugin 'Save Actions'.

    Documentation:
    * Add Tips and Tricks appendix.
    * Updated Installation section.
    * Update 'Build system' for custom error regexes.
    * Add a section for internal plugins.

    Plugin API:
    * Many changes; see the API documentation (make api-doc) and the
      geany-devel list archives.
    * Deprecated: plugin_fields, plugin_info symbols.

    Internationalisation:
    * New translations: ko, tr.
    * Updated translations: be, ca, de, en_GB, fi, hu, it, ja, pl,
      ro, ru, sv, zh_CN


Geany 0.14 (April 19, 2008)

    General:
    * Don't beep when using Replace All in Session unless all open files
      have no replacements (fixes #1893796).
    * Only use filetype detection after Save As, not on every save when the
      filetype is None (fixes #1891778).
    * Make Go to Tag commands look for the tag in the current document
      before searching the workspace.
    * Check file on disk for changes also when pressing a key.
    * Ignore documents with no absolute path when saving session files.
    * Fix segfault with Run command when a project is open and the current
      file's filetype has no run command.
    * Make Next Error and Next Message commands add positions to the
      navigation queue, so the user can move backwards through the list items
      and return to where they were.
    * Make pressing escape in the sidebar focus the editor.
    * Make navigation queue position based to restore the line and column when
      returning to a previous position (closes #1936927).
    * Save sorting order of the symbol list when saving a file (fixes #1917262).
    * Improve "Send Selection To" code (fixes #1909452).
    * Install header files and add a pkg-config file for external plugins.
    * Use monospace font for text entry fields in search dialogs (#1907117).
    * Don't open zero byte sized files read-only (e.g. files in /proc).

    Filetypes:
    * Improve Makefile parser to detect targets.
    * Update PHP tags file to latest PHP API docs (closes #1888691).
    * Add translucency settings to filetypes.common for semi-transparency.
    * Add HTML parser to get h1, h2, h3 symbols as well as link anchors and
      JavaScript functions (fixes #1896068).
    * Update Javascript, Tcl and Assembler parser.

    Interface:
    * When closing a tab when using left-to-right tabs, focus the next
      document, not the previous.
    * Move Load Tags item from File to Tools menu.

    Editor:
    * Don't scroll the editor view if it is unnecessary when using Find
      Next/Previous, Find Selected, incremental search, Go to Marker or Go to
      Matching Brace commands.
    * Fix bug with showing macro list items all on one line.
    * Fix Python auto-indentation when line endings are set to CR/LF.
    * Unfold hidden code when the fold point modified (fixes #1923350).
    * Update Scintilla to version 1.76.
    * Add (basic) column mode editing (patch by "chuck").

    Windows:
    * Replace untitled file header filename after Save As and add to recent
      files on Windows too.
    * Resolve Windows shortcuts when opening files.
    * Fix modal dialog problems on Windows by not setting taskbar hint
      (closes #1916994).
    * Add new process spawning implementation. This makes the VCdiff plugin
      to work on Windows (patch by Pierre Joye, thanks).
    * Fix crash on Windows when a project could not be opened.

    Plugins:
    * Add configurable plugin keybindings support.
    * Add a HTML Characters keybinding to show the dialog.
    * Add File Browser keybindings to focus the Path Entry and File List
    * Rename VCDiff plugin Version Diff.
    * When quitting, remember plugin filenames that couldn't be loaded at
      startup as well as active plugins.

    Plugin API:
    * Add PLUGIN_KEY_GROUP and keybindings_set_item() to setup a keybinding
      group.
    * keybindings_send_command() arguments have changed because of
      keybinding groups - this breaks the API for plugins already using it.
    * Make VERSION_CHECK deprecated in favour of PLUGIN_VERSION_CHECK.

    Documentation:
    * Add descriptions for several options in the preferences dialog
      (patch from Robert McGinley).

    Internationalisation:
    * New translations: ro.
    * Updated translations: bg, de, en_GB, es, fr, hu, it, ja, pt_BR, ru.


Geany 0.13 (February 05, 2008)

    General:
    * Improve configure script and fix some compatibility issues.
    * Add support for project session files.
    * Add native GTK printing support (only with GTK 2.10+).
    * Prevent execution of commands by Geany if the VTE may contain any
      text on the prompt (thanks to "Jeff Pohlmeyer for reporting).
    * Store more document-related settings when saving session in the
      configuration file (including the file encoding).
    * Detect in-file specified file encoding by scanning the file using
      regular expressions.
    * Add binary relocation support.

    Filetypes:
    * Add configurable default file extension setting for filetype
      definition files.
    * Fix reST autocompletion.

    Tags:
    * Show arrays and modifiers like const in calltip return types for
      C-like files.
    * Update C global tags file for GTK+ 2.12.
    * Fix parsing the correct D class name when inheriting, D constructor
      tags and ignore D import statements.
    * Remove unnecessary tagmanager status file.
    * Improve PHP, Ruby and FreeBasic parsers.

    Interface:
    * Add 'Indent Type' option in the Document menu.
    * Add 'Detect from file' Editor indentation pref.
    * Show TAB or SP for current document's indent type.
    * Add a 'Newline strips trailing spaces' pref (thanks to Catalin
      Marinas).
    * Add 'Strip Trailing Spaces' document menu item.
    * Add combo box input history for 'Make Custom Target' dialog.
    * Make Open, Save As dialogs start in project base path (or default
      path pref) when the current file has no filename.
    * Add 'Make in base path' project file preference.
    * Make 'Open Selected File' first try the current file's directory,
      falling back to the project base path if no file was found.
    * Fix broken window maximization.
    * Improve appearance of used treeviews and use rules hints to respect
      user colour settings.

    Editor:
    * Fix hidden lines after deleting a line that is a collapsed fold
      point.
    * Make Fold All/Unfold All attempt to scroll the current line in view.
    * Show line wrap symbol at start of line for wrapped lines.
    * Allow scrolling past end of document, so the user can append text
      with the last lines drawn at the top of the view.
    * Rename "Construct autocompletion" to "Snippets".
    * Improve usage of "Unfold all children" option.
    * Update Scintilla to version 1.75.

    Keybindings:
    * Add configurable keybindings for Cut, Copy and Paste.
    * Ask the user whether to override an existing keybinding when setting
      a combination that is already in use.
    * Add 'Override Geany keybindings' VTE prefs dialog option (replaces
      hidden pref), which makes the VTE interpret all keyboard shortcuts
      except focus group keybindings.

    Plugins:
    * Add File Browser sidebar plugin.
    * Add Version Control Diff plugin (VC Diff), which supports SVN, CVS and
      GIT (thanks to Yura Siamashka).
    * Add plugin manager dialog to select plugins to load at startup and to
      call a plugin configure dialog.
    * Add new signals: project_open, project_save, project_close.
    * Add Auto Save plugin.

    Plugin API:
    * Add keybindings_send_command() and some other functions.
    * Add pluginmacros.h to define common macros for app, p_utils, etc.
    * Add more documentation/comments to demoplugin.c.
    * Add configure symbol for plugins which is called by Geany when a
      configure dialog for the plugin is requested, optionally.
    * Add author field to plugin info struct.

    Windows:
    * Enable build support.
    * Prevent prefs dialog being hidden after using the prefs file dialog.
    * Create Geany's configuration directory in user's appdata path
      instead of the default home directory.

    Documentation:
    * Show default shortcuts in Keybindings section.
    * Update Project section for project-based session support.
    * Add Indentation subsection under Editor section.
    * HACKING: Update 'Adding a filetype' section.

    Internationalisation:
    * New translations: ja, uk, el.
    * Updated translations: ca, de, en_GB, fr, it, pt_BR, hu, sv, vi.


Geany 0.12 (October 10, 2007)

    Bugs fixed:
    * Fixed opening the same file twice from the message window/command-line.
    * Fixed Ctrl-Shift keybindings not working when caps lock is on.
    * Fixed saving the wrong document when using Save All with unnamed
      documents.
    * Fixed replacing with '^' or '$' regex chars.
    * Fixed hang with Find All/Find Usage with '^' or '$' regex chars.
    * Fixed hang when replacing all '[ ]*' regex matches (closes #1757748).
    * Fixed displaying error indicators with Make after entering a
      subdirectory.
    * Fixed a possible segfault when parsing tags (a vString bug).
    * Fixed clipboard problems with some applications.
    * Fixed crash when trying to open the Save As dialog on Windows.
    * Fixed crash when saving a file after setting encoding "None".
    * Fixed scrolling bugs when searching text and the cursor is outside of
      the current visible area.

    Filetypes:
    * Added reStructuredText filetype and parser.
    * Added Haskell tags support (thanks to Peter Strand).
    * Added decorator styling for Python.
    * Parse Python global variables and class variables.
    * Added support for Java Apache Ant compiler error messages (thanks to
      Jon Senior).
    * Added new filetypes CSharp and FreeBasic.
    * Added filetype Haxe (patch by blackdog, thank you).

    Plugins:
    * Added basic plugin support (developers: see the HACKING file).
    * Added 'Enable plugin support' preference and -p, --no-plugins options.
    * Added Class Builder plugin (thanks to Alexander Rodin).
    * Added Export plugin to export current file as HTML or LaTeX.

    Keyboard shorcuts:
    * Common bash Ctrl-[a-z] keyboard shortcuts now work when the VTE is
      focused, and there is an 'enable_bash_keys' hidden preference.
    * Added 'Move document left' and 'Move document right' keybindings.
    * Added Find keybinding.
    * Made fixed keybindings overridable.
    * Added fixed keybindings for switching to leftmost/rightmost document,
      Ctrl-Shift-{PageUp,PageDown}.
    * Change Previous/Next Paragraph fixed commands to Ctrl-{Up,Down};
      adding Shift extends selection by paragraph. (Scroll by line is now
      Alt-{Up,Down}).
    * Made pressing escape focus the editor when using incremental search
      or Goto Line toolbar fields.
    * Added keybinding for select current paragraph.
    * Added keybindings for smart indent and indent/deindent by one space.
    * Removed convert to lower-/upper-case keybindings.
    * Added toggle case keybinding and change shortcut to Ctrl-Alt-U.

    General:
    * Added preference for 'smart' home key behaviour (thanks to Jeff
      Pohlmeyer).
    * Added symbol list icons (thanks to Jean-François Wauthy, and KDevelop
      for the icons).
    * Added 'Current chars' indentation mode (closes #1726880).
    * Save and restore the current notebook page when quitting.
    * Added support for %e, %f in project run command.
    * Ignore punctuation chars when moving by word, and use word end
      boundaries when moving by word to the right (like most GTK+ widgets).
    * Added hidden editor preference 'use_gtk_word_boundaries'.
    * Added auto_complete_whilst_editing hidden preference.
    * Speed up Save All for C-like files.
    * Don't show file opened/saved/closed messages on the status bar.
    * Added --no-preprocessing, -P option when generating tags files to
      disable preprocessing of C/C++ source files.
    * Added default startup directory option (closes #1704988).
    * Use current locale as default encoding for new files.
    * Added simple code navigation (thanks to Dave Moore).
    * Re-maximize the main window on startup when closed in maximized state
      (closes #1730369).
    * Added auto focus (to auto focus widgets below mouse cursor).
    * Complete rewrite of auto completion to make it user-definable and
      much more flexible (please read documentation).
    * Added option to set a default encoding when opening files and disable
      auto detection of the file encoding.
    * Improved comment toggling by adding an additional character to mark.
    * Changed the background colour of the search bar in the toolbar
      according to the search result.
    * Use intltool to make geany.desktop translatable
    * Replace Geany's icon by a new one by Sebastian Kraft (thanks).
    (Thanks also to Christoph Berg for updating the icon code).

    Docs:
    * Changed documentation generation tools from DocBook to reST
      (thanks to John Gabriele for his great work on this).
    * Added Plugins section.
    * Added 'Inserting unicode characters' Editing section (thanks to
      John Gabriele).
    * Added 'Hidden preferences' appendix.
    * Added 'Switching documents' keybindings section.

    HACKING:
    * Added notes on adding a filetype.

    Internationalisation:
    * New translations: en_GB.
    * Updated translations: ca, cs, de, es, fi, fr, hu, it, pl, pt_BR, zh_CN.


Geany 0.11 (May 21, 2007)

    Notes for existing users:
    * Tab is now used for construct completion (for, if, etc.), but it
      is configurable with the new 'Complete construct' keybinding.
    * Template files are now stored in ~/.geany/templates/ and the
      'template.' filename prefix is no longer used. You will need to
      move any custom template files you have.
    * Inserting a file header is now optional for filetype templates.
      Use the string '{fileheader}' to mark where the file header should
      be placed.
    * Drag'n'Drop of text inside the editor widget will now move the
      text instead of copying it.

    Bugs fixed:
    * Fix segfault when pressing Ctrl-Enter when there are no workspace
      tags.
    * Remove error indicators in all documents when linking (#1705374).
    * Sort symbol list tags also by line number (#1703575).
    * Fix #1717418, Hang on SQL file load.
    * Fix #1718532 - Crash when opening a special HTML file.
    * Add workaround for PHP closing brace de-indenting.
    * Fix reloading of read-only documents.

    Project Management:
    * Add keybinding to show project properties dialog.
    * Add project Run command support.
    * Run Make All and Make Custom from the project base directory.

    Custom Global Tags:
    * Update C global tags for GTK+ 2.10 and it's dependencies.
    * Add option --generate-tags (-g) to generate a global tags file
      from a list of source files (see docs).
    * Load global tag files stored in ~/.geany/tags at startup #.
    * Add Load Tags command in the File menu #.
    # This is not supported for Pascal, PHP or LaTeX files yet.

    Calltips (for C-like files):
    * Show up and down arrows when there are multiple calltip matches.
    * Show classname in calltips.
    * Parse pointers in function return type.
    * Add calltip support for D constructors.

    Other changes:
    * Parse 'Entering directory' Make messages so opening files from
      error messages works for subdirectories (thanks to Josef Whiter).
    * Make Go to Tag Definition/Declaration work for all tags.
    * Support filetype templates for all filetypes (see docs).
    * Make file header optional for filetype templates.
    * Add 'Find Selected' and 'Find Prev Selected' search commands and
      keybindings (thanks to Jeff Pohlmeyer).
    * Add Mark button to the Find dialog, and a Remove Markers item to
      the Document menu.
    * Add 'Recurse in subfolders' and 'Extra options' checkboxes to the
      Find in Files dialog.
    * Add 'Switch to last used document' keybinding (Ctrl-Tab).
    * Add Goto Previous/Next Marker keybindings (Ctrl-, and Ctrl-.).
    * Add Toggle Marker keybinding (Ctrl-M).
    * Add keybinding for construct completion, and set the default to
      Tab.
    * Add MimeType associatiations for: C++ header, Pascal, Perl,
      Python, httpd-PHP and XML files (thanks to Iñaki Rodriguez).
    * Add brace indenting support for Perl and Tcl.
    * Make backspace unindent when using spaces for indentation.
    * Wrap notebook pages when switching tabs.
    * Speed up loading multiple C-like files slightly.
    * New filetypes: JavaScript, Lua and Haskell.
    * Set several widget names to allow users to define custom styles
      in .gtkrc-2.0.
    * Add context actions to run custom commands on current selection
      or the current word below cursor.
    * Add different auto indention modes.
    * Improve replacing in rectangle selections.
    * Add custom commands to send selected text through some definable
      commands and replace the selection with the output.
    * Add command line option --column to allow setting the initial
      column for the first opened file on command line.
    * Improve the auto scrolling of documents.
    * Improve loading of the VTE library.
    * Add an option for using spaces or tabulators when inserting some
      whitespace.
    * Add an option to disable Drag'n'Drop in the editor widget.

    Documentation:
    * Add Project Management, Global Tags, Construct Completion
      sections.
    * Add Bookmarks section (thanks to John Gabriele).
    * Update Filetype Templates, Search sections.

    Internationalisation:
    * New translations: bg.
    * Updated translations: ca, cs, de, es, fr, zh_CN.


Geany 0.10.2 (February 25, 2007)

    Bugs fixed:
    * Fixed serious crash of complete X session when using the Stop
      command when Geany is run from the program menu (closes #1668017).


Geany 0.10.1 (February 23, 2007)

    Bugs fixed:
    * Wrong tab foreground colour for unmodified documents.
    * Fixed crashes when closing dialogs by clicking X on some systems.
    * Fixed missing global tags for C files when a C++ source file was
      loaded first.
    * Fixed autocompletion missing tag matches.
    * Fixed a wrong PASCAL autocompletion.
    * Set single undo action when toggling multiple lines or stripping
      trailing spaces.
    * Prevent some possible invalid memory reads.
    * Convert config, application and documentation dir paths to locale
      encoding before using it.
    * Fixed errors when changing directories containing special
      characters within the VTE component (thanks to Jeff Pohlmeyer).
    * Support newer so-names when loading the VTE library (thanks to
      Jeff Pohlmeyer).
    * Fixed paste problems on Windows.
    * When using Save As the returned filename needs to be converted
      into UTF-8.
    * Fixed error when parsing of compiler errors by the va_list system.
    * Added MimeType entry as suggested by Nick Schermer.
    * LaTeX parser: Allow \section*{} and other commands with *.
    * Change default keybinding for Close All to Ctrl-Shift-W.
    * Allow Make for files with no extension - prevent Build when the
      output filename would be the same as the source file.
    * Ensure the VTE visual settings are applied when switching to VTE
      when the Message Window is hidden.
    * Fixed several issues while opening files and improved code.
    * Improved the auto scrolling of documents and fixed a bug when
      opening files remotely.
    * Fixed wrong D function return type after a class definition.
    * Added several missing style types for filetype Perl (thanks to
      John Gabriele for reporting).
    * Prevent right click in Symbol list from selecting a tag.
    * Update the symbol list when starting a new document.
    * Scroll Compiler and Messages window in view when using Next Error
      or Next Message.
    * Auto close brackets only when auto completion of constructs is
      enabled (closes #1665015).
    * Fixed switching to the wrong tab when showing the unsaved dialog.

    Internationalisation:
    * New translations: fi (thanks to Harri Koskinen).
    * Updated translations: cs, de, es, fr, hu.


Geany 0.10 (December 21, 2006)

    Changes:
    * Added a dialog to insert HTML special characters.
    * Added new command line option --line to set the initial line for
      the first opened file.
    * Implemented new, own Undo system to undo/redo encoding changes.
    * Added simple parser for filetype Diff to create tags for each
      patched file in a diff file.
    * Added new encoding "None" to open files without any character
      conversions.
    * Added Stop button to abort the Run command.
    * New filetype VHDL.
    * New scintilla lexer for filetype D with several improvements.
    * Improved auto completion of multi line comments
    * Added option to execute programs in the VTE instead of executing
      them in a terminal emulation window
    * Removed the limit on the number of files open.
    * Save the build includes and arguments when quitting.
    * Added Next Message search command and Next Error build command.
    * Make search bar automatically wraparound if necessary.
    * Applied patch from Bob Doan to prevent unnecessary search
      scrolling and add a preference to suppress some of the search
      dialogs.
    * Added Find Previous, Find All in Document/Session buttons for the
      Find dialog.
    * Added Replace (but don't Find) button for the Replace dialog.
    * Added 'Hide Message Window' popup menu command.
    * Added Alt-[1-9] shortcuts to switch to a certain tab number.
    * Limit search dialog history to 30 entries.
    * Change python default compile command to create a compiled
      python .pyc file (thanks to Bajusz Tamás).

    Windows changes:
    * Fix #1611530 'file has changed' message on Windows after saving.
    * Fixed wrong paste behaviour under Windows with some applications.

    Bugs fixed:
    * Fixed crash when using "Make object" on new files.
    * Fixed incompatible use of read command in the created shell
      script to execute programs.
    * Fixed wrong insert position when the cursor was moved by keyboard
      and comments, includes or a date was inserted.
    * Fixed some segfaults when inserting comments, dates and
      includes at a position prior to some deleted text.
    * Fix message window horizontal scrollbar being too tall on some
      systems (thanks to Rob van der Linde).

    Internationalisation:
    * New translations: fr, hu, it, zh_CN, zh_TW.
    * Updated translations: be, ca, cs, de, es, vi.


Geany 0.9 (September 29, 2006)

    Changes:
    * Added function calltips for files open in the current workspace
      for C-like languages.
    * Open a second instance by default when starting Geany with no
      filenames specified on the command-line.
    * Added better error message support for D, for both DMD and GDC;
      also GCC-style linker error messages are now parsed.
    * Text selections now use syntax highlighting foreground colours
      (but can still be overridden in filetypes.common).
    * Find in Files improvements: fixed string and whole word only
      matching options; a directory selector dialog; filenames passed
      to Grep are now sorted alphabetically.
    * Remember the VTE current directory at startup.
    * Show the messages window on build failure or for Find Usage.
    * Added -s command-line option to not load session files (-i is now
      used to force a new instance).
    * Added comment toggle functionality to easily comment and
      uncomment a line with one shortcut.
    * Separated filetypes PHP and HTML for better usage.
    * New filetypes: Diff, Fortran 77 and Ferite.
    * Added auto completion tags for PASCAL.
    * Improved VTE usage by adding options for selecting the used shell
      and ignoring menu bar accelerator (default F10).
    * Added menu items to insert configurable date/time strings.
    * Removed the whole FIFO code and replaced it with support for
      (Unix Domain) Sockets(including Windows support).

    Windows changes:
    * Implemented Run command (from the build menu) under Windows.
    * Enabled socket code on Windows to detect a running instance.
    * Enabled notification if file on disk has changed under Windows.

    Bugs fixed:
    * Fixed a segfault at startup if terminal follow path setting is
      enabled.
    * Fixed clicking on error messages being dependent on the current
      file's directory.
    * Fixed a bug when clicking on a recent file got the wrong
      filename.
    * Fixed a crash when a compiler output reports an error in a blank
      line(can happen in LaTeX)
    * Fixed a crash when switching between several filetypes.
    * Fixed segfault when replacing tabs by spaces.

    Internationalisation:
    * New translations: cs, nl, vi.
    * Updated translations: de, es.


Geany 0.8 (August 09, 2006)

        Changes:
        * Find in files feature added which uses the Grep tool.
        * Added Make object command to compile using the Make tool.
        * Editor notebook tabs can now be reordered by drag and drop.
        * Added support for back references when using regex replace.
        * Added a Find button to the Replace dialog to skip matches.
        * Greatly improved the speed of Replace all/in selection.
        * Scroll to 1/4 of the view when jumping to a line number.
        * Show messages on the status bar and in the Status window.
        * Preferences options for Auto-indentation and Line wrapping.
        * Use the mouse click position for Go to tag.
        * Added separate filetype_extensions.conf system file.
        * Added makefiles for building on Windows.
        * Added keyboard shortcuts for increase/decrease of line
          indentation.
        * Added functionality to uncomment code.
        * Encoding support
        * Added support for Unicode Byte-Order-Mark (BOM)
        * Redesigned preferences dialog.
        * Added Undo and Redo toolbar buttons.
        * New filetype: D
        * Added simple printing support.
        * Mark errors while compiling source code within Geany with
          indicators(small squiggly underlines)

        Bugs fixed:
        * Use the full path for files opened from the command-line.
        * Fixed saving a file from the unsaved file dialog.
        * Fixed replacing with regexes the correct matched text length.
        * Fixed applying virtual terminal widget settings at startup.
        * Fixed prepending items to the Recent files menu.
        * Fixed clipboard commands used in the find entry and Scribble.
        * Fixed wrong interpretation of syntax highlighting colours
        * And some more.

        Windows bugs fixed:
        * Don't add .c extension when saving with the All files filter.
        * Fixed a tool chooser dialog crash when path doesn't exist.
        * Fixed locale problems with Windows message dialogs.

        Internationalisation:
        * New translations: be, es, pt_BR, ru.
        * Updated translations: ca, de, pl.

        Documentation:
        * Added Scintilla keyboard commands for editing appendix.
        * Improved search section; added all find and go to commands.
        * Added section about character sets.


Geany 0.7 (June 04, 2006)

        * user-definable keyboard shortcuts
        * filetype definition files can be overridden in Geany's
          configuration directory (please see documentation)
        * added filetypes Ruby and Tcl/Tk
        * improved build system (for Perl, Python, Ruby and others)
        * loading of Virtual Terminal Emulation can be disabled in the
          preferences dialog
        * new menu item "Search" with Find items from Edit menu and new
          item "Find Previous"
        * fixed the bug which let Geany crash with newer GTK versions
        * improved documentation: added documentation for keyboard
          shortcuts, the build system and filetype definition files
        * new translations: Catalan and Polish
        * many small improvements
        * fixed lots of bugs (please see ChangeLog for details)


Geany 0.6 (April 30, 2006)

        * added option to place new file tabs to the right or left of
          the tab list
        * improved file open dialog
        * improved scrolling of the compiler output window
        * rewrote most of the code for compiling files, now all
          settings are read from filetype definition files
        * now, you can drag files from a file manager into Geany and
          they will be opened
        * improved handling of filenames which contain non-UTF8 chars
        * added user-definable comment characters to all filetype
          definition files
        * implemented folding
        * added file properties dialog
        * improved search and find dialogs
        * Geany now creates a FIFO, to communicate between different
          instances for opening files in an already running instance
        * added filetypes SQL and (O)Caml
        * many small improvements
        * fixed lots of bugs, including #1419473, #1422135, #1421776
          and #1441359
        * for more details read the ChangeLog


Geany 0.5 (January 27, 2006)

        * set the Open File dialog directory to the same directory as
          the current file (thanks to Nick Treleaven for this patch)
        * fixed some bugs when opening files with non UTF-8 filenames
        * updated included Scintilla to version 1.67
        * improved auto indention, now "for (...) {" works, too
        * added popup menu to sidebar lists, to quickly hide them
        * symbol list support for filetypes LaTeX and DocBook
        * added .cc, .hh and .hxx extension for filetype C++
        * added new keywords for PHP5
        * added new option "Beep on errors" to disable beeping
        * eliminated compiler (gcc4) warnings
        * closed bug #1387828 and #1387839
        * fixed lots of bugs (please see ChangeLog for details)


Geany 0.4 (December 21, 2005)

        * new filetype: Assembler
        * new filetype: Conf for configuration files
        * added a terminal emulation widget, needs only libvte.so at
          runtime, but it also runs without it, see documentation
        * made some general improvements to increase startup speed
        * changed "build with make" keyboard shortcut to Shift+F9 to
          avoid problems with window managers key bindings
        * added auto-closing [ and { brackets in LaTex-Mode
        * improved documentation, but it is not yet complete
        * improved the symbol list to categorise the tags in a tree
        * some new options in the preferences dialog
        * added popup menu to the list of open files
        * there are lots of other small changes made since last release
        * some bugfixes (please see ChangeLog for details)


Geany 0.3 (November 20, 2005)

        * Geany now has a mailing list, for details see
          http://geany.uvena.de
        * added open files list in the left treeview widget
        * added toolbar button to open the color chooser
        * heavily improved recent files menu
        * added shortcut for "walking" between open documents by
          pressing STRG+LEFT resp. STRG+RIGHT
        * created template files for new files with specified filetype
        * added highlighting support for Python (please give feedback)
        * extracted all hardcoded styling definitions for all filetypes
          so they can be easily edited
        * added vertical line to mark long lines
        * fixed a bug that caused a segfault if configuration directory
          could not created
        * fixed a bug which prevented auto-completion from working
        * many minor bugfixes (see ChangeLog for details)


Geany 0.2 (October 26, 2005)

        * improved file open dialog
        * improved Find dialog
        * powerful Replace dialog
        * gcc4 compilation fix
        * minor bugfixes


Geany 0.1 (October 19, 2005)

        * first official release<|MERGE_RESOLUTION|>--- conflicted
+++ resolved
@@ -1,11 +1,10 @@
-<<<<<<< HEAD
 Geany 1.38 (unreleased)
-=======
+
+
 Geany 1.37.1 (November 08, 2020)
 
     Windows
     * Fix crash on first startup (Issue#2639, PR#2645).
->>>>>>> 26f4813f
 
 
 Geany 1.37 (October 25, 2020)
