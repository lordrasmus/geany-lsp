Geany 1.25 (unreleased)

    General
    * GTK3 support, while not enabled by default, is now considered stable.
    * Improve MacOS X support (PR#396, PR#419, PR#420, Jiří Techet).
    * Improve subprocess spawning (especially on Windows) (PR#441,
      Dimitar Zhekov).
    * Huge tag management performance improvement (auto-completion,
      calltips, etc.) (PR#356, Jiří Techet).
    * Remove broken "Show macro list" keybinding and feature (PR#378).
    * Add %l substitution to build commands (PR#289, Martin Spacek).
    * Depend on GTK 2.24 and GLib 2.28.
    * Add per-project line wrapping, line breaking and comment
      continuation settings.
    * The plugin API is now split out of the main executable into libgeany,
      a shared library plugins have to link against.

    Bug fixes
    * Fix applying filetype-specific indentation settings for newly
      opened files.
    * Fix relative project base path when creating a new project
      (#1062).
    * Fix next/previous keybindings when no files are open.
    * Fix markup injection in some tooltips (#1091).
    * Use absolute project path for projects opened from the command
      line (PR#431, Jiří Techet).
    * Fix goto tag in some cases when the same symbol name appears in
      different languages (PR#487, Jiří Techet).
    * Fix UI updating after loading a project.
    * Fix the currently selected document after Save All.
    * Fix leftovers in the Project dialog in some cases (PR#363, Jiří
      Techet).
    * Fix function return type in symbol list tooltips in some cases
      (PR#475, Jiří Techet).
    * Fix VTE path following on startup.

    Interface
    * Show document-related dialogs embedded in the main window ("info
      bars") (PR#277, Matthew Brush and Thomas Martitz).
    * Plugin manager dialog cleanup and overhaul (PR#251, PR#414).
    * Filetypes can now define the MIME type used to select their icon
      (PR#179).
    * Close documents in the sidebar with middle mouse button (PR#172,
      Pavel Roschin).
    * Ask whether to replace project files when creating a project.
    * Ask whether to adopt the open documents when creating a new
      project (PR#315).
    * Allow to disable the list of recent files.
    * Fix many shadow inconsistencies (PR#411, Jiří Techet).
    * Add virtual column and selected chars to the statusbar (Patch #10,
      Dimitar Zhekov).
    * Add "dirty" terminal indication (PR#476, Jiří Techet).
    * Allow to select the None filetype in the Open File dialog
      (Issue#483).
    * Add configuration menu entries for all filetypes (PR#491, Jiří Techet).

    Editor
    * Update Scintilla to version 3.5.6 (#1041).
    * Do not comment out blank lines when toggling comments (PR#79, Igor
      Shaula).
    * Improve handling of Verilog strings and comments.
<<<<<<< HEAD
    * Keep undo history when reloading files (PR#188, Arthur
      Rosenstein).
    * Respect filetype.common's wordchars if a filetype doesn't have its own
      (Issue#492, PR#501).
=======
    * Support for keeping undo history when reloading files (PR#188, Arthur
      Rosenstein).  This is not enabled by default in this release.
>>>>>>> d6d4728f

    Search
    * Add support for single-line regular expressions (PR#310).
    * Default action is now "Replace & Find" in the replace dialog but
      can be configured (Roland Pallai).
    * Activate default action from all fields in the Find in Files
      dialog (#959).

    Filetypes
    * Add JSON filetype.
    * Add Zephir filetype.
    * Add CoffeScript filetype (PR#230, Mark Dresselhaus).
    * Add Go tags parser (PR#373, PR#481, Issue#238, Jiří Techet).
    * Add Erlang tags parser (PR#445, Beng Tan).
    * Add PowerShell tags parser (PR#477).
    * Many JavaScript parsing fixes and improvements.
    * Many CSS parser fixes and improvements.
    * Many Txt2tags parsing fixes and improvements (feature #690).
    * Make parser fixes and improvements.
    * Parse D enum base type (PR#404).
    * Various small Rust fixes (PR#306, SiegeLord).
    * Highlight C types in C++.
    * Add some missing C11 keywords.
    * Add some missing SQL keywords.
    * Fix and add some CSS keywords (PR#333, Hannes Heute).
    * Fix some FreeBasic keywords (#691).
    * Add some missing D keywords (PR#293, Danyal Zia).
    * Fix R keywords and wordchars (PR#273, landroni).
    * Fix styling of some CSS elements.
    * Fix styling of Lua preprocessor.
    * Fix style of PHP variables interpolation.
    * Recognize `.vbs` files as FreeBasic (PR#171, Nicolas Karolak).
    * Recognize `.tpl` files as HTML.
    * Recognize `.xtpl` files as XML.
    * Recognize `.xpm` files as C.
    * Recognize more Bash files (PR#291, Peter Bittner).
    * Update templates for Python and Vala.
    * Add template for HTML5.
    * Fix parsing of some Python triple-quoted strings.
    * Add some linting tools to some filetype's default Build menu.
    * Fix scope of some Python symbols.
    * Fix support of trigraphs in C-like languages.
    * Add support of digraphs in C-like languages.
    * Add support of `final`, `override` and `noexcpet` C++11 keywords
      (PR#544).

    Internationalization
    * Update translations: be, ca, cs, de, el, es, fr, id, it, ja, nl, pl,
                           pt_BR, pt, ru, sl, sr, sv, zh_CN.

    Plugins
    * File Browser: use "explorer" as the default open command on
                    Windows.
    * File Browser: use icons based on the detected file's MIME type (PR#455,
                    Jiří Techet).
    * Save Actions: use mode 0600 for backup copies (#833, PR#413).
    * Split Window: Fix a few keybindings (cut, copy, paste, delete,
                    select all) (PR#467, Alex).

    API
    * Hide private API (PR#351, Jiří Techet, and #429, Matthew Brush and
      Thomas Martitz).
    * Cleaner and safer TagManager API (Part of PR#356, Jiří Techet).
    * Entry point prototypes are now checked by the compiler (PR#359).
    * Add pseudo-unique document IDs through GeanyDocument::id and
      document_find_by_id(). This is a safer API for keeping a reference
      to a document for a long time (PR#256).
    * Add convenient and portable spawning API: spawn_sync(), spawn_async(),
      spawn_with_callbacks(), spawn_kill_process(), spawn_check_command(),
      spawn_write_data() (PR#441, Dimitar Zhekov).
    * plugin_signal_connect() is now safe to use also with objects
      destroyed before unloading the plugin.
    * Add document_reload_force() to replace document_reload_file().
    * Add project_write_config() (PR#361, Jiří Techet).
    * Add keybindings_get_modifiers() and GEANY_PRIMARY_MOD_MASK (Jiří
      Techet).
    * Fix emission of the 'document-activate' signal in some cases.
    * Add ui_tree_view_set_tooltip_text_column().
    * Add scintilla_get_type().

    Windows
    * Prompt before overwriting existing files when using native Save As
      dialog (PR#113, Adam Coyne).
    * View -> Change Font now respects the native dialog setting.
    * Fix main window freeze when displaying native dialogs.
    * Use the same plugin directory as other platforms (PR#540, Thomas
      Martitz).


Geany 1.24.1 (April 16, 2014)

    General
    * Fix distribution of custom GTK style files (#1037).


Geany 1.24 (April 13, 2014)

    General
    * Add experimental support for GTK3.
    * Add support for loading CTags and Vi tags files.
    * Save configuration when plugin manager dialog is closed.

    Bug fixes
    * Fix many small memory leaks (many of them found by Pavel Roschin).
    * Fix stopping of some spawned commands.
    * Fix cursor position and selection after comment toggling (#3576431).
    * Fix truncated output of ``--list-documents`` command-line option.
    * Fix launching a new instance when ``--list-documents`` is passed
      and no other instance is running.
    * Fix crash if a Custom Command returns after its related document
      has been closed.
    * Fix typo in "deque" C++ include name (#1027).
    * Fix replacing a selection starting with "0x" by a color if the
      selection is not 8 bytes long.
    * Fix a possible crash on quit.

    Interface
    * Fix custom GTK styles under KDE (#3607935).
    * Add Find entries in the Symbol List popup menu (#3608278).
    * Flatten-out the View menu.
    * Add a button to directly configure a plugin's keybindings in the
      plugin manager (Pavel Roschin).
    * Add an Apply button to the color chooser dialog (FR#686,
      Steven Valsesia).
    * Use a non-cropped 16x16 application icon (#1010).
    * Fix "leaks" of geany_run_script (#975).

    Editor
    * Update Scintilla to version 3.3.6 (#962, #995).
    * Fix Reflow to follow Line breaking behavior (#382, #412, #464,
      Eugene Arshinov).
    * Fix unfolding the very last line in a level (#1007).
    * Fix commenting the very last line in some situations.

    Search
    * Fix bulk Search & Replace not to match replacements.
    * Fix finding start of word when performing whole word matching.
    * Search when activating the Replace dialog find entry.

    Filetypes
    * Add CUDA filetype (PR#147, Benjamin Chrétien).
    * Add Rust filetype (PR#181, SiegeLord).
    * Add Batch filetype (canou).
    * Add Graphviz filetype (PR#125, Miro Hrončok).
    * Add PowerShell filetype (Igor Shaula).
    * Add Clojure filetype (PR#92, Hoàng Minh Thắng).
    * Many improvements to the PHP tag parser.
    * Update PHP global tags file (PR#137, John Long).
    * Improve shebang detection for mksh and tcsh shells
      (PR#126 , Ypnose).
    * Fix Asciidoc parser recognition of open block as underline.
    * Fix symbol list entry for Asciidoc headers containing a dot.
    * Fix Asciidoc title parsing.
    * SQL parsing improvements.
    * Extend list of recognized keywords for SQL.
    * Fix SQL single-line comment marker (#997).
    * Fix parsing of some JavaScript constructors (#966).
    * Fix parsing a JavaScript regular expression in a return statement.
    * Fix parsing JavaScript files with a shebang.
    * Parse Java annotations with parameters (#924, Braden Walters).
    * Display Java enums in the symbol list.
    * Add "strictfp" Java keyword and fix annotation parsing (#936, #924).
    * Fix parsing of C++ static_assert.
    * Fix parsing of typed enums in C# and C++.
    * Mitigate parsing errors on C++ generics containing an expression.
    * Add C++ member pointer operator to scope autocomplete operators
      (#907).
    * Fix parsing of Fortran "forall" blocks and procedure pointers
      (Alexander Eberspächer).
    * Fix parsing of complex Cython types.
    * Fix re-parsing Objective-C code.
    * Fix parsing of Verilog initializers.
    * Fix displaying of quoted Bash HereDoc delimiters (#952).
    * Add some HTML5 keywords (Duncan de Wet).
    * Add Erlang snippets and a template (PR#157, Fabio Ticconi).
    * Haskell highlighting improvements (kudah).
    * Add Matlab class keywords (PR#136, Felix Totir).
    * Fix argument list on some Python constructors.
    * Fix R indenting to use braces.
    * Display R sources and libraries in the symbol list.
    * Many improvements to the Fortran tag parser (#1023, #1030, with
      help from Adam Hirst).
    * Put Makefile comments at start of line.
    * Add some missing Pascal keywords (#1033, PR#144).
    * Add default build command for Bibtex in the Latex filetype
      (PR#227, Francisco Iacobelli).
    * Ignore Python imports when going to a tag's definition.
    * Add some more Ruby extensions (Igor Shaula).

    Internationalization
    * Make date templates translatable (Christian Dywan).
    * Update translations: ca, cs, de, es, eu, fr, gl, he, hu, it, kk,
                           lt, nl, pt, ru, sk, sl, sv, tr, zh_CN, zh_TW

    Plugins
    * Save Actions: add autosave when the editor lose focus (FR#683,
      Steven Valsesia).
    * Export: fix exporting a document not ending with a newline.
    * Export: fix including random, unused styles in the output.
    * Export: fix HTML title if the file name contains control characters.
    * Export: fix LaTeX export with many consecutive '-', '<' or '>'.

    API
    * Add plugin_builder_connect_signals().

    Windows
    * Fix infinite pagination when printing (#961).
    * Fix spawning commands with spaces (#943).
    * Allow to use the GTK color chooser dialog (PR#218, Steven Valsesia).
    * Add default extension to native save dialogs (#1021).
    * Add colorschemes from the Geany-Themes project to the
      Windows  installer.
    * Add option to install Geany header files and pkgconfig file to the
      Windows installer.
    * Fix broken opening files from command line on Windows
      (again, #3613096).


Geany 1.23.1 (May 19, 2013)

    Bug fixes
    * Fix custom styles under KDE and for people using gtk-chtheme
      (corrects tab coloring, #3607935).
    * Fix broken opening files from command line on Windows (#3613096).


Geany 1.23 (March 10, 2013)

    General
    * Various fixes to language theming (#3573213).
    * Various Windows makefile fixes.
    * Rewrite printing code (#2629121, #2804000, #3475444, #3580268,
      #3580269).
    * Use the Geany icon from the theme (#3576695).
    * Make Geany-specific icons themeable.

    Bug fixes
    * Fix too aggressive scope caching (#2142789, #2667917, #2868850).
    * Fix showing project name in the Documents sidebar.
    * Fix opening filenames with leading or trailing spaces from the
      command line into a running instance.
    * Fix re-opening files with unknown but detected encoding
      (#3509407, #3605293).
    * Fix crash when loading a broken or incompatible VTE library.
    * Report scope including classes, namespaces and alike (#1996778).
    * Fix cancelling Project Close when showing the unsaved changes
      dialog.
    * Only use "allow_always_save" setting for direct user interaction
      (Quentin Glidic).
    * Fix some keybinding not getting properly displayed in the menus
      after being updated (#1912683, #3599251).
    * Make Terminal tool setting more flexible to support any terminal.
    * Fix replacing file name in files header upon save.
    * Fix UAC Virtualization issue on newer Windows versions when trying
      to save files to read-only locations (#3566329, #3515490).

    Interface
    * Control-click on the symbols sidebar don't focus the editor.
    * Add an option to place the message window on the right.
    * Fix display of non-ASCII tags in the symbols tree for non-UTF-8
      files.
    * Replace 'Open file in a new tab' save dialog option with new
      'Document->Clone' menu item.
    * Fix clashing button mnemonic in detect/reload dialog (#3587465).
    * Grab focus in the embedded terminal upon middle click (#3574724).
    * Add support for embedded terminal background image (Mislav
      Blažević).

    Editor
    * Update Scintilla to version 3.2.3 (#2808638, #2909124, #3094431,
      #3233160, #3540469).
    * Properly indent even if the indenting character isn't the last
      one.
    * Always display text in LTR direction.
    * Improve collapsing fold behavior when start point is offscreen.
    * Faster squiggle underlining.
    * Fix multiline comments at end of file (#3026691).
    * Keep caret and anchor position upon indent and unindent
      (#3167355).
    * Complete on dash (-) too in CSS documents.
    * Make wordchars have precedence over whitespacechars (#3429368).
    * Fix cursor position after comment toggling with no selection
      (#3576431).
    * Fix reshowing calltip after autocompletion list closed.
    * Fix uncommenting multiline comments when cursor is on a delimiter.
    * Clear search markers on Mark All keybinding when already set.
    * Never strip trailing spaces from Diff documents.
    * Reduce unnecessary redraws when typing (Evandro Borracini).
    * Fix comment toggling inside PHP and HTML with bottom-up selection.

    Search
    * 'Mark All' now also uses the fully-featured PCRE engine
      (#3564132).
    * Only set Find in Files directory once per-document.
    * Fix a crash when matching the very last character of the document.
    * Fix search and replacement of empty matches.
    * Fix a possible crash when searching on a range.

    Keybindings
    * Add keybinding for 'Go to Start of Display Line' (#3182425).
    * Allow to change the keybinding for 'Quit'.

    Filetypes
    * Parse '!' char in D parameter lists.
    * Fix parsing of Haskell comments inside a type (#3552129).
    * Fix Cython auto indentation.
    * Add more keywords to Forth (Oco).
    * Add some missing Haxe keywords (#3448664).
    * Add some missing CSS3 keywords (Trong Thanh Tran).
    * Add some missing D keywords (#3595187) (Felix Totir).
    * Fix a crash parsing some C macros (#3556536).
    * Update some Python keywords.
    * Update Python global tags file.
    * Show VHDL blocks in the symbol list.
    * Fix ruby scope after "do" (#3046418).
    * Fix parsing of ruby keywords when followed by a semicolon
      (#2130612).
    * Lots of JavaScript symbols parsing improvements (#2992393,
      #3034303, #3034339, #3036476, #3398636, #3470609, #3568542,
      #3570192, #3571233).
    * Use "scala" extension for Scala (#3574723).
    * Fix parsing of reStructuredText titles containing UTF-8
      characters (#3578050).
    * Parse C++11 final classes (#3577559).
    * Parse C++11 enums with type specifier and classed enums
      (#3578557).
    * Fix highlighting of C++11 raw strings (#3578557).
    * Fix parsing of colons in D (#3577788).
    * Fix parsing of D 'static assert' (#3582833).
    * Parse scope for D nested template blocks (#3582833).
    * Ignore D angle brackets.
    * Fix reStructuredText comment marker (#3585377).
    * Add Asciidoc filetype.
    * Fix parsing of Python keywords followed by a tab (\t).
    * Add more HTML5 self-closing tags (Duncan de Wet).
    * Update default D template to use a more standard prototype for
      main().
    * Fix improperly translated string in Pascal template (#3602314).
    * Add Go language filetype (tomboy64).

    Plugins
    * Export: Fix missing linking on libm (Chow Loong Jin)
    * File Browser: Backspace now moves to parent directory.

    API:
    * Fix plugin_add_toolbar_item() insertion order (#3522755)
      (Dimitar Zhekov).

    Windows
    * Fix spawning synchronous commands on Windows.
    * Show Find in Files status summary.
    * Add icon to the Explorer context menu item.

    Internationalization
    * Add translations: et, eu, he, hi, sr
    * Update translations: ca, cs, de, es, fi, gl, it, kk, lt, nl,
                           pt_BR, ru, sv, sl, tr
    * Fix a crash when using the Turkish translation (#3560181).


Geany 1.22 (June 18, 2012)

    General
    * Bump dependencies to GTK >= 2.16 and GLib >= 2.20.
    * Switch to Glade 3 and dynamically loaded XML UI description.
    * Rewrite theming support for better flexibility.
    * Add support for opening files read-only from the command line.
    * Always load the default session if configured to do so.
    * Make all filetypes use named styles to simplify color scheme
      authoring.
    * Make 'Replace Spaces by Tabs' only match leading spaces to
      preserve alignment.

    Possibly incompatible changes
    * Theming and filetype style changes mean old filetypes and color
      schemes are not compatible with this version of Geany.
    * There are some default keybinding changes but these will only
      apply to newly created configurations.
    * Changes to the "project-dialog*" signals may affect plugins.

    Bug fixes
    * Fix escaping of session file paths (#3425969).
    * Fix closing when minimized under Windows (#3421282).
    * Properly handle remote URIs received through drag 'n drop
      (#2966770, #3479567).
    * Fix build with bleeding-edge GLib (#3483388).
    * Fix color scheme selection in Ubuntu Unity (#3479674).
    * Fix very slow regex tag parsing on Windows (e.g. for HTML).
    * Fix detecting a changed file on disk when opening from
      the command-line (Windows).
    * Fix quick search entry behavior on Windows.
    * Fix keybindings conflicts check when swapping a binding.
    * Fix comments insertion in some cases (#3449635, #3534320).
    * Add missing Windows mio makefile.

    Prefs
    * Split "always wrap search and hide find dialog" pref into
      "always wrap search" and "hide find dialog" (Dimitar Zhekov).
    * Add Project Properties overrides for 'Saving files' prefs.
    * Add hidden VTE preference "send_cmd_prefix" to prefix commands sent
      to the VTE. (See the manual for details).

    Interface
    * Add support for switching to the last used document after closing
      a tab (Jiří Techet).
    * Improve the tab switching dialog for better usability (Jiří Techet).
    * Add support for user-defined labels for 'Send Selection to'
      custom commands.
    * Fix sidebar width when on the right (#3514436).
    * Use case-insensitive document list path comparison on Windows.
    * Replace Color Schemes menu with custom dialog.
    * Show selected line count on status bar when whole lines are
      selected.

    Editor
    * Update Scintilla to version 2.29.
    * Add a "join lines" command (Eugene Arshinov).
    * Hide autocompletion when the only entry has been typed (#3516212).

    Search
    * Add full PCRE regular expressions support.
    * Extra options passed to grep through Find in Files now follows a
      real shell-style syntax (#3516263).
    * Search pattern length is no longer limited to 248 characters.
    * Fix showing Find/Replace regex compile errors on the status bar.

    Keybindings
    * Add Project New/Open/Properties/Close keybindings.
    * Show overridden keybindings in bold for prefs dialog tree.

    Tags
    * Speed up loading of multiple global tags files.
    * Show global tags file preprocessing errors on stderr & add
      current directory to include path.
    * Add C/C++ ignore.tags wildcard format 'PREFIX*'.

    Filetypes
    * Add support for regex-based filetype detection.
    * C snippets no longer apply to all filetypes.
    * Improve support for HTML embedded filetypes (#2863829, #3127598).
    * Add filetype Objective-C (Elias Pschernig, P#3325139).
    * Fix highlighting of ``...R"`` inside C and C++ (#3425107).
    * Fix TCL keyword highlighting in some situations (#3432877).
    * Parse PHP functions with multiline argument list (#3037797).
    * Handle ``/bin/dash`` shebang (#3470986).
    * Update JavaScript parser from CTags.
    * Parse D class/struct/interface template bodies and template
      blocks; ignore 'static if' expressions; parse function
      @attributes, pure/nothrow and immutable/inout/shared return types.
    * Fix broken tag/word autocompletion in HTML/PHP documents.
    * Enable &entity; completion for all XML-based filetypes.

    Plugins
    * Split Window: show marker margin.
    * Split Window: enable basic context menu.

    API:
    * document_save_file() now shows the Save As dialog when necessary.
    * Rename signal "project-dialog-create" to "project-dialog-open" and
      add new "project-dialog-close" signal.
    * setptr is deprecated in favour of SETPTR.
    * Add ui_hookup_object() and ui_lookup_object().
    * Add ui_lookup_stock_label().
    * Add build_{activate,get_current,remove,set}_menu_item(),
      build_get_group_count().
    * Add stash_group_free_settings().
    * Add support for plugins written in C++.

    Internationalization:
    * Add translations: ar, id, lt, mn, nn, sk
    * Update translations: de, es, fr, hu, it, ja, kk, lt, nl, pl, pt,
      pt_BR, sk, sl, sv, tr, zh_CN, zh_TW


Geany 0.21 (October 2, 2011)

    General
    * Bump dependencies to GTK >= 2.12, GLib >= 2.16 and GIO.
    * Add support for real-time symbol parsing.
    * Remove old filetype templates support - use custom file
      templates instead.
    * Add support for detecting the indentation width from the file
      content.

    Bug fixes
    * Fix generating tag files (-g) and --ft-names segfault.
    * Replace dates on template insertion, not when loading templates.
    * Fix segfault when inserting e.g. fileheader template when the
      template file is empty (#3070913, lphilpot).
    * Use the same indentation for all templates (Matthew Brush,
      #3193527).
    * Fix loading of non-UTF-8 templates.
    * Fix completion and word completion with non-ASCII characters
      (#3313351).
    * Fix HTML content-type detection (#3300703).
    * Fix pattern filtering when using Find in Files not to search in
      sub-directories.
    * Add a workaround to prevent Geany from crashing during loading of
      a LaTeX-file containing linebreaks inside headings.

    Interface
    * Add 'Save As' toolbar button option (Matthew Brush, #3153490).
    * Add 'Open in New Window' command in the notebook tab menu
      (Matthew Brush, #3118059).
    * Color schemes: use name and description for menu item and
      tooltip (Matthew Brush).
    * Shift-Enter in search dialog and toolbar search entries now
      searches backwards.
    * Improve `Set Custom Commands` dialog.
    * Always destroy open and save dialogs after use (#3311258,
      #3304273, #3201050, #3163742, #3153120, #2985896).
    * Add UI to edit formerly hidden preferences (Dimitar Zhekov,
      #3313315).

    Editor
    * Update Scintilla to version 2.25.
    * Fix snippets bug: {ob}pc{cb} replaced by '%' instead of {pc}.
    * Fix multiple snippet cursor positions for Tabs + Spaces mode.
    * Avoid triggering autocompletion on PHP open tags (#3199442).
    * Fix indentation brace matching (#3309606).

    Configuration files
    * Support copying filetype definition file group keys from a system
      keyfile with e.g. [styling=C].
    * Make filetype group membership configurable using [Groups] in
      filetype_extensions.conf.

    Search
    * Don't auto-enable case-sensitive option when enabling regex in
      Find/Replace dialogs.
    * Remember Find and Replace options across restarts (Dimitar Zhekov).

    Keybindings
    * Add fixed shortcuts for VTE copy (Ctrl-Shift-C) and paste
      (Ctrl-Shift-V).
    * Add new keybinding 'Remove Markers and Error Indicators'.

    Projects
    * Store VTE path with the project session (Nicolas Sierro).

    Filetypes
    * Add Scala custom filetype (werg).
    * Add Cython custom filetype (Matthew Brush).
    * Add support for separate single and multiline comments.
    * Add support for filetype-specific indentation settings (#3339420,
      #3390435)
    * Fix detecting Matlab and Txt2Tags extensions by default (#3167315,
      #3154637).
    * Fix detecting non-lowercase self-closing tags e.g. <BR> (#2226117).
    * Highlight C# and Vala raw and verbatim strings.
    * Improve JavaScript keyword handling and keyword lists (Jason Oster).
    * Add filetype Cobol (Seth Keiper).
    * Add file template for Vala (Mark Trompell).

    Plugins
    * File Browser: Make 'Hide object files' preference configurable with
      file extensions.
    * Split Window: Fix a crash when changing filetype (Matthew Brush,
      #3255968).
    * Split Window: Update styles when the filetype changes (Matthew
      Brush).
    * Split Window: Enable code folding (Matthew Brush, #3097780).
    * Split Window: Fix issues on Windows (Matthew Brush, #2725342).
    * Class Builder: Improve dialog UI using a table (Matthew Brush).
    * Export: Add option to insert line numbers (#3197150).

    Documentation
    * Add 'Reading styles from another filetype' subsection (Matthew
      Brush).
    * Add 'Filenames' subsection for filetype definition files explaining
      the filename extensions and special cases.
    * Add section 'Filetype group membership'.

    Plugin API
    * Add filetypes_get_sorted_by_name(), utils_find_open_xml_tag_pos()
      (Eugene Arshinov).
    * Add plugin_idle_add(), plugin_timeout_add(), plugin_timeout_add_seconds(),
      ui_menu_add_document_items_sorted(), document_compare_by_display_name(),
      document_compare_by_tab_order(), document_compare_by_tab_order_reverse().
    * Deprecate ui_widget_set_tooltip_text().
    * Fix public inclusion of config.h (#3384026).
    * Add new signal "document-reload".

    Internationalisation:
    * Add translations: fa
    * Update translations: ca, cs, de, en_GB, es, fi, fr, gl, it, ja, nl, pt,
      pt_BR, sl, sv, tr, vi, zh_CN, zh_TW


Geany 0.20 (January 5, 2011)

    Fixes:
    * Improve compatibility with GVFS using GIO to save documents (Alexey
      Antipov).
    * Fix crash when closing a modified document (usually without a
      trailing newline) and choosing Save (fixes #3111058).
    * Fix crash when using 'Send Selection to Terminal' and the VTE
      is not loaded, and when using Ctrl-A after enabling the 'Load VTE'
      pref (Dimitar Zhekov).
    * Fix a slightly wrong encoding detection on Windows (#3019573).
    * Fix issue with single-line commenting/uncommenting blocks when using
      Windows line endings.
    * Fix saving project indent prefs straight after using project
      properties.
    * Fix wrongly changing edited keybindings when cancelling the
      Preferences dialog.
    * Fix auto-displaying of sidebar, tab bar, symbols and documents tabs
      when only plugin tabs are visible (fixes #3101867).
    * Save build commands for filetype None (Lex Trotman).
    * Waf: Check for libsocket on OpenSolaris to fix build.

    Interface:
    * Color build command fields light grey unless overridden (Lex
      Trotman).
    * Replace /home/user with ~ in the documents list (Jon
      Strait).
    * Display 'new instance' on title bar for 2nd instances (Eugene
      Arshinov).
    * Don't add duplicates to combo box histories.
    * Reorganise Find in Files dialog and add Files pattern to filter
      search results.
    * Implement 'Select All' for the VTE widget.
    * Reorganise editor popup menu for shorter size - some items were moved
      to submenus.
    * Move Go to Marker menu items to Search menu.
    * Group Open dialog encoding options by submenus (Adam Ples; #3047717).
    * Show mimetype icon in sidebar Documents list and notebook popup menu
      (Colomban Wendling).

    Documents:
    * Ensure inserted templates always have proper line ending characters
      according to the current document's preference.
    * Add per-document indent width setting (Jiří Techet).
    * Add 'Project->Apply Default Indentation' menu command to override
      every document's indentation settings.
    * Display better error messages when saving a document fails (Dimitar
      Zhekov).
    * Don't prompt for reloading if the document has not been edited
      (Jiří Techet).
    * Add Close button to the detected file changed dialog.

    Editor:
    * Fix wrong snippet indentation when original cursor line has
      non-indentation whitespace (david).
    * Fix passing quoted arguments when using 'Send Selection to'. This
      means e.g. sed 's/\./(dot)/g' now works.
    * Add alternative color scheme based on Python colors
      (View->Editor->Color Schemes).
    * Replace HTML automatic <table> tag completion with a 'table' snippet
      (Eugene Arshinov).
    * Auto-indent after an HTML/XML line without a closing tag (Eugene
      Arshinov).
    * Respect 'Smart' home key pref for Shift[+Alt]+Home (fixes #3100290,
      Dimitar Zhekov).
    * Scroll to the current line when moving the cursor to the next
      cursor position in a snippet (#3139490).
    * If the current word's tag is on the current line, make Go to Tag
      Definition look for a tag declaration instead and vice versa.
    * Make Reflow Lines/Block command use the current indented block, not
      the whole paragraph (which could have mixed indentation).

    Configuration:
    * Load insertion templates from system path, don't create them in
      the user's config dir.
    * File templates are now reloaded on saving.

    Prefs:
    * Add 'Ensure consistent line endings' file saving pref (Manuel Bua).
    * Add 'statusbar_template' hidden pref (Dimitar Zhekov).
    * Add 'new_document_after_close' hidden pref to open a new document
      automatically after closing all documents.
    * Add hidden pref 'find_selection_type' with option to use the X
      selection or to repeat the last search when there's no selection,
      both off by default.
    * Add 'gio_unsafe_save_backup' hidden pref (Lex Trotman).
    * Add filetypes.common 'fold_symbol_highlight' color setting.
    * Add 'symbol_list_sort_mode' per-filetype setting.

    Keybindings:
    * Fix Alt+[0-9] switching tabs even when other modifiers are also held.
    * Add snippet keybinding support (Eugene Arshinov).
    * Add 'Insert New Line Before/After Current' keybindings (Eugene
      Arshinov).

    Filetypes:
    * Add Forth filetype (Thomas Huth).
    * Add Lisp filetype (Mário Silva).
    * Add Erlang filetype (Taylor Venable).
    * Ada: Fix wrong comments.
    * C++: Disable user fold points with new lexer property
      fold.cpp.comment.explicit.
    * Python: Update list of builtins for Python 2.6, simplify
      Compile/Syntax Check command. Use named styles for color scheme
      support (use alt.conf color scheme if you want the old colors).
    * Matlab: Support Octave # comment char.
    * Txt2Tags: add highlighting (Forgeot Eric - #3020632).
    * Make: fix possible infinite loop in tag parser.
    * D: Parse template functions, ignore /+ +/ comments, ignore
      unittest blocks, add keywords 'ref', 'macro' and D2 keywords.
    * Vala: Parse functions with contracts (#3080232).
    * Markdown, reStructuredText and Txt2Tags: Sort tags by line number by
      default.
    * Basic: Parse property, constructor, destructor as functions
      (pottersson; #2992167).
    * HTML: Add HTML5 element names and attributes (Ross McKay).
    * PHP: Parse final functions (fixes #3111171).
    * Markup: Add xml_indent_tags filetype setting for documents using the
      HTML/XML lexers (Eugene Arshinov).

    Plugins:
    * File Browser: Add history to path entry.
    * HTML Characters: Only automatically replace characters when the
      current document is a Markup document.

    Internationalisation:
    * Add translations: kk.
    * Update translations: cs, de, en_GB, es, fi, fr, hu, ja, nl, pt,
                           sl, sv, tr, zh_CN.

    Manual:
    * Update 'Custom filetypes', 'Ignore Tags' sections.
    * Add 'HTML Characters', 'Configuration file paths', 'Color schemes
      menu' sections.
    * Explain how to grep the Scintilla source for lexer properties.

    HACKING:
    * Add 'Bugs to watch out for' section.

    API:
    * Improve Stash GUI example.
    * Fix not loading plugins built against a newer API when Geany doesn't
      provide the required version given in PLUGIN_VERSION_CHECK().
    * Make GEANY_API_VERSION, GEANY_ABI_VERSION macros instead of enums
      so you can protect code with '#if GEANY_API_VERSION >= 200'.
    * Add signals "build-start", "project-dialog-create" and
      "project-dialog-confirmed" - to append a Project Properties
      notebook tab (Jiří Techet).
    * Add macro foreach_range().
    * Add GeanyMainWidgets::message_window_notebook (#3061342).
    * Add main_widgets.project_menu (Jiří Techet).
    * Add msgwin_set_messages_dir() (Jiří Techet).
    * Add highlighting_is_{string,comment,code}_style(),
      editor_find_snippet(), editor_insert_snippet(),
      utils_find_open_xml_tag() (Eugene Arshinov).
    * Add ui_combo_box_add_to_history(), editor_goto_pos(),
      dialogs_show_input(), Add sci_get_lexer().
    * Add filetypes_get_display_name() as "None" is no longer translated.


Geany 0.19.2 (December 01, 2010)
    Fixes:
    * Fix bug where Geany did not always report an error message when
      saving a document fails.


Geany 0.19.1 (August 18, 2010)

    Fixes:
    * Fix broken autocompletion after using scope completion.
    * Fix scrolling the editor line in view (e.g. after loading a session
      and switching document tabs).
    * Fix using filetype extension patterns with upper case letters on
      Windows (#3028856).
    * Fix a slightly wrong encoding detection on Windows (#3019573).
    * Re-enable comment folding.
    * Fix not loading plugins built against a newer API when Geany doesn't
      provide the required version given in PLUGIN_VERSION_CHECK().
    * Fix infinite loop in Markdown lexer (patch by Colomban Wendling,
      thanks).
    * Fix saving non-project filetype error regex.
    * Focus toolbar item when pressing Go to Line keybinding only when
      it's not in the toolbar's drop down overflow menu (#3027454).
    * Escape the name of the current document for markup when using
      document name for menu items (#3038844).
    * File Browser: Allow Find in Files when no items are selected.
    * Fix build menu translation problems.
    * Fix segfault on Tools->Reload Configuration when no documents are
      open (#3037079).
    * Fix building with Waf on Solaris.
    * Fix a memory leak (thanks to Daniel Marjamäki).
    * Use g_free instead of free (patch by Daniel Marjamäki, thanks).

    Tweaks:
    * Always use white background color when printing (except for text
      with a white foreground) to save ink (#2968998).
    * Limit build error editor indicators to 50, but parse all errors in
      the Compiler tab (#3019823).
    * Align notebook tab close buttons centred vertically (thanks to
      Robux.Biz (galyuk)).
    * Show the Project Properties build tab when choosing 'Set Build
      Commands' when a project is open to prevent confusion with
      non-project commands.

    Manual:
    * Fix wording - restarting is required for hidden prefs.
    * Fix Grep --exclude-dir example.


Geany 0.19 (June 12, 2010)

    General:
    * Build system reworked to be much more configurable (by Lex Trotman).
    * Use POSIX system/GNU regex engine for find & replace. This alters
      regex syntax - we now support '?' operator and match newlines.
    * Support adding custom filetype files.
    * Add new command line option --list-documents to return a list
      of currently opened documents
    * Remove deprecated --debug flag. Please use --verbose/-v instead.

    Interface:
    * Add option 'System Default' for toolbar icon style and size to use
      the GTK default value.
    * Allow '+<number>' and '-<number>' as values for Goto Line inputs
      to jump relative to the current line.
    * Add preference to add new document tabs beside the current one
      (patch by Colomban Wendling).
    * Enable type-ahead find for sidebar symbols and documents tabs
      (patch by Thomas Martitz).
    * Make Ctrl-click on any notebook tab switch to the last used
      document.
    * Add 'Edit->Commands' menu.
    * Add 'Edit->Plugin Preferences' menu item and keybinding.
    * Add 'View->Editor->Color Schemes' menu (only shown if color
      scheme files exist).

    Prefs:
    * Hide 'Tabs and Spaces: Hard tab width' preference - it should
      always be 8. (Hidden setting kept in case users have modified it).
    * Add sidebar position interface pref.
    * Add project long line marker customisation (patch from Eugene
      Arshinov).

    Editor:
    * Update Scintilla to 2.12.
    * Add preference and support for virtual spaces.
    * Add word part autocompletion for the current selected item when
      pressing keybinding (default Tab) - Enter still completes normally.
    * Remove LaTeX autocompletion from Geany's core and move it to the
      geanyLaTeX plugin.

    Filetypes:
    * New filetype: Txt2Tags (patch by Eric Forgeot).
    * New filetype: Abc (patch by Eric Forgeot).
    * New filetype: Verilog (patch from Kelvin Gardiner).
    * New custom filetype: Genie.
    * Improvements in symbol parsing of PHP and Python files.
    * Add R tagmanager symbol parser (patch by Jon Senior).
    * Update Perl tag parser from ctags - removes support for
      buggy local/my/our but parses constant/format/labels.
    * Parse more VHDL tags (patch from Kelvin Gardiner).
    * Highlight D & Java types from a global tags file.
    * Parse Python lambda functions (patch from Colomban Wendling).

    Keybindings:
    * Add keybindings to switch to the sidebar's Document and Symbol list as
      well as to the Message Window's current tab (patch by Eugene Arshinov).
    * Add 'Remove Markers' and 'Remove Error Indicators' keybindings.
    * Make 'Reflow block/lines(s)' keybinding use line breaking column when
      enabled (patch by Lex Trotman).
    * Add 'Select to previous/next word part' keybindings.
    * Add 'Switch to Messages' focus keybinding.
    * Add 'Move line(s) up/down' keybindings.
    * Make Switch to Editor keybinding reshow the document statistics line.

    Templates:
    * Move filetype template defaults into custom file template files.
    * Read custom file templates from system as well as user dir.
    * Add new special template wildcard "{command:...}" to use the output
      of a shell command in templates.
    * Support {ob}, {cb} and {pc} to escape wildcard strings with {, }, %
      for snippets, fileheader and file templates.
    * Add {project}, {description} template wildcards (#2954737).
    * Reload templates when saving a document in the templates config dir.

    Configuration files:
    * Support more filetypes.common folding icon styles: arrows, +/- and no
      lines (#2935059).
    * Support Scintilla lexer properties in [lexer_properties] filetypes.*
      group.
    * Add filetypes.xml asp.default.language property (Ross McKay).

    Plugins:
    * Classbuilder: Add support for creating PHP classes
                    (patch by Ondrej Donek).
    * HTMLchars: Make plugin remember whether replacement of special
                 characters was activated.

    Windows:
    * Support very long build commands.
    * Add a preference for choosing between GTK and native File Open/Save
      dialogs (only available on Windows).

    Internationalisation:
    * Added translations: ast.
    * Updated translations: de, en_GB, es, fr, gl, ja, nl, pt, ru, sl, sv,
                            tr, vi, zh_CN.

    API:
    * Improve documentation contents page.
    * Add Stash mini-library setting, pref & widget functions to API.
    * Add plugin_configure_single() plugin symbol which is easier to
      implement than plugin_configure().
    * Add new plugin signals: "document-before-save", "document-filetype-set",
      "geany-startup-complete".
    * Add PLUGIN_SET_TRANSLATABLE_INFO macro to the plugin API so plugins' meta
      information can be translated already in the plugin manager dialog
      (patch by Colomban Wendling).
    * Use full function name for GeanyFunctions function pointers. This
      avoids naming conflicts e.g. with C++'s 'new' keyword.
    * GeanyKeyBinding label fields can now contain underscores, which won't
      be displayed by Geany. This saves adding near-duplicate translation
      strings.
    * Add GeanyKeyGroup callback support.
    * Add more Scintilla function wrappers, foreach_dir(), foreach_str(),
      utils_get_file_list_full(), document_get_notebook_page(),
      editor_insert_text_block().
    * Don't install unnecessary headers.
    * Remove deprecated header pluginmacros.h - use geanyfunctions.h
      instead.
    * Deprecate documents_foreach(), use foreach_document() instead.
    * Deprecate PLUGIN_KEY_GROUP() macro - use plugin_set_key_group()
      instead.


Geany 0.18.1 (February 14, 2010)

    Build fixes:
    * Define G_GNUC_WARN_UNUSED_RESULT to fix build on GLib 2.8.
    * Use AC_PATH_PROG instead of 'which' for portability (patch by Erik
      Southworth, thanks).

    Incompatibilities:
    * Remove filetypes.common invert_all option - use 'Invert syntax
      highlighting colors' pref instead (fixes #2854525).

    Bug fixes:
    * Fix 'Open Selected File' for unsaved new documents.
    * Fix updating main menu accelerators after changing keybindings
      (thanks to Lex Trotman).
    * Fix using 'Insert date' keybinding when a custom date string has
      not been set.
    * Set the cursor color for the split window plugin.
    * Remove plugin from plugin manager dialog on unloading if it no
      longer exists or is incompatible.
    * Fix 'Reflow block' command when at the last paragraph and there's
      no last newline (patch by Eugene Arshinov, thanks).
    * Fix opening filenames beginning with two dots (closes #2858487).
    * Show Find in Files stderr output in messages window instead of
      debug window so that invalid regex messages can be seen easily.
    * Speed up sorting in utils_get_file_list(). This reduces the file
      browser delay on displaying a big directory, e.g. /usr/bin.
    * Fix a bug with not w3c compatible HTML code on export plugin
    * Fix non-working Home and End keys on numpads.
    * Fix loading of files on network resources on Windows.
    * Fix wrong alignment of printed pages when page headers are disabled
      (closes #2856822).

    Improvements:
    * Extend auto_latex() function to check whether an environment has
      been closed within the next lines to avoid auto adding double
      \end{}.
    * Replace some icons which could cause licensing problems by icons
      from the Rodent icon theme.

    Filetype fixes:
    * Parse contents of D extern{} and version{} blocks.
    * Fix creating D interface tags properly.
    * Parse D functions with contracts (fixes #1885480).
    * Parse D alias statement like typedef.
    * Improve parsing of LaTeX, PHP and Python files.

    Documentation:
    * Add 'Scope autocompletion' section.
    * Add 'Tools menu items' section to explain configuration files
      submenu, reload configuration item.
    * Minor updates/fixes.

    API:
    * Add gcc commands to build a plugin to the HowTo.

    HACKING file:
    * Add section 'Plugin API/ABI design'.
    * Add 'Compiler options & warnings' section.
    * Update Style section to be clearer about code alignment and show
      some example code.
    * Add 'Doc-comments' plugin API subsection.

    Internationalisation:
    * Added translations: gl


Geany 0.18 (August 16, 2009)

    General:
    * Fix scrolling horizontally after finding a search match with the
      search bar or Find Next/Previous which is off-screen.
    * Remove relative/untidy path elements from filenames when opening
      documents (#2823998).
    * Create initial template files with proper platform-specific line
      ending characters.
    * Improve inserting of comment templates like File header or licence
      notices.

    Interface:
    * Add 'Show Paths' documents list popup item.
    * Add filetypes.common to 'Configuration Files' menu.
    * Implement a graphical toolbar editor.
    * Add 'Build' toolbar button to the default layout.
    * Add 'Replace' toolbar button (closes #2798225).
    * Use a more Tango like icon for 'Save All' (by Jesse Mayes, thanks).
    * Add a popup menu for the keybinding list in the preferences dialog
      to easily expand and collapse all groups.

    Keybindings:
    * Implement Most-Recently-Used document switching when pressing
      'Switch to last used document' keybinding (Ctrl-Tab).
    * Add 'Mark All' keybinding (Ctrl-Shift-M).
    * Add 'Reflow lines/block' keybinding, (Ctrl-J; thanks to
      Eugene Arshinov).
    * Make the Scintilla keybindings 'Delete to end of line' and
      'Go to end of display line' configurable.
    * Switching notebook tabs now works for the currently used notebook
      widget instead of always using the documents notebook.

    Editor:
    * Fix a redraw when documents were first drawn uncolourised.
    * Delay highlighting matching braces by 100ms to speed up scrolling
      with the arrow keys.
    * Support 'tab indents, space aligns' style when indenting (#2789109).
    * Add 'Autocomplete all words in document' pref; also used when forcing
      autocompletion and there's no symbol names to show.
    * Add 'Drop rest of word on completion' pref.
    * Update Scintilla to version 1.79.
    * Improve displaying and reshowing of calltips.

    Syntax highlighting:
    * Reload color schemes via Tools menu (thanks to Eugene Arshinov).
    * Implement named styles support for filetypes.* using a
      filetypes.common [named_styles] section; used as
      "style=named_style,bold". (See the manual for details).
    * Allow style definitions with missing fields to use the
      filetypes.common default style's fields.
    * Make C-like filetype styles use named styles & default background
      color. (Anyone who wants to likewise update any other filetype's
      styles, please let us know ;-)).
    * Allow indentation of wrapped lines (see style 'line_wrap_indent').
    * Add new styles 'line_height' and 'marker_mark'.

    Filetypes:
    * Add Markdown filetype (thanks to Jon Strait).
    * Highlight D WYSIWYG backtick `strings` and r"strings" (#1895745).
    * Minor improvements for filetypes: Fortran, Haxe, HTML, Lua,
      Matlab, Pascal, Python, Tcl.

    Tags:
    * Read custom system global tags files from $prefix/share/geany/tags
      (#2778923).
    * Autocomplete scoped fields like struct members when typing '.' (and
      also '->' or '::' in C/C++) if the language's tag parser supports it.
    * Save field tags for C/C++ when generating a global tags file (you may
      want to regenerate your tag files).
    * Parse Python calltips.
    * Show relative paths in Diff filename tags.
    * Group reStructuredText symbol list items by scope level.

    Plugin API:
    * Add geanyplugin.h single include.
    * Add plugin_signal_connect() for connecting plugin signals at
      runtime and also for connecting to any GObject signal.
    * Add documents_foreach(), filetypes[], documents[], utils_strdupa()
      and various foreach_type() macros.
    * Make GeanyDocument::file_type always be non-NULL.

    Windows:
    * Fix quoting the build command string on Windows (closes #2791769).
    * Fix LaTeX view commands on Windows (part of #2807688).
    * Expand system environment variables (%variableName%) on Windows when
      running Build commands.

    Internationalisation:
    * Added translations: lb, sl, pt_PT
    * Updated translations: ca, cs, de, en_GB, fi, fr, ja, pt_BR, ru, tr


Geany 0.17 (May 02, 2009)

    Bug fixes:
    * Fix broken selection of "Document->Set Encoding" menu items.
    * Fix broken non-incremental search with the toolbar search entry when
      pressing Enter (closes #2638180).
    * Fix parsing of Make output (closes #2694479, patch by Andrea Mazzoleni).
    * Fix crashes on quitting Geany (closes #2533990).
    * Fix disabled Go to Tag items in the editor menu when using the
      keyboard (#2780044).
    * Prevent crashes when two or more top level items in the symbol
      list have the same name (closes #2778246).

    Prefs:
    * Add an option to set an additional plugin lookup path.
    * Add a hidden preference 'use_safe_file_saving'. This has serious side
      effects, please read the documentation before enabling this.

    Interface:
    * Add 'Send Selection to Terminal' command to the Edit->Format menu.
    * Change the background colour of the search entries in the Find
      and Replace dialogs according to the search results.
    * Add 'Close Other Documents' and 'Close All' menu items to the tab bar
      menu.
    * Add an option to allow appending the toolbar to the main menu bar
      to save some vertical space.
    * When a project is loaded, replace the project base path with the
      project name in the Documents sidebar for parent items (closes #2723679).
    * Make the file open dialog more compact.
    * Ellipsize tab labels and some status messages for very long
      filenames (closes #2777348).
    * Add new toolbar element: Print (patch by Roland Baudin).
    * Remember the active sidebar page between sessions.
    * Add "Recent Projects" menu to the Project menu (#2728630,
      patch by Elias Pschernig).
    * Add Tools->Configuration Files item for snippets.conf.

    Filetypes:
    * Fix wrong Fortran 90 comment characters when inserting templates.
    * Add filetype ActionScript (patch by Chris Macksey).
    * Fixes for CSS, Fortran and Ruby parsers.
    * Add a trivial symbol parser for NSIS files.

    Windows:
    * On Windows, change the working directory to the Geany installation
      path at startup to avoid unwanted directory locking(closes #2626124).
    * Fix window positioning on startup.
    * Make build commands on Windows run synchronously to avoid problems
      with reading build commands' output.

    Plugins:
    * HTMLchars: Extend plugin by bulk replace and replace on
      input for special characters to their HTML entities.
    * Splitwindow: Add keybindings for the split actions.
    * VCDiff: Remove plugin from Geany. Use GeanyVC instead.

    Plugin API:
    * Deprecate sci_get_text(), sci_get_selected_text() and
      sci_get_text_range().
    * Add sci_get_contents(), sci_get_contents_range() and
      sci_get_selection_contents() as replacement functions to provide
      an easier and cleaner API (initial patch by Frank).
    * Make GEANY_FILETYPES_NONE = 0, sort filetype IDs randomly (so we can
      append new filetypes without breaking the ABI); add
      filetypes_by_title sorted list to GeanyData.

    Documentation:
    * Describe how to build Geany using the Waf build system.

    Internationalisation:
    * Updated translations: be, cs, de, es, fi, fr, hu, ja, pt_BR, ru,
      sv, tr, zh_CN


Geany 0.16 (February 15, 2009)

    Bug fixes:
    * Fix indenting for Tabs & Spaces mode when inserting snippets.
    * Fix snippets and smart indent using too much indentation when the
      line contains whitespace after non-whitespace characters (#2215044).
    * Fix segfault when showing Find in Files dialog when no documents are
      open (#2228544).
    * Fix not switching to 2nd last used document when the last used
      document has been closed (#1945162).

    General:
    * Group child tags by their parents in the symbol list for C-like
      filetypes, Python, Conf (thanks to Conrad Steenberg).
    * Use a tree for the Documents sidebar, grouped by path.
    * Add 'Tools->Configuration Files' menu with items to open
      filetype_extensions.conf and ignore.tags. These files are also
      reloaded automatically when saved.
    * Change configuration directory path to $XDG_CONFIG_HOME/geany
      (most often this is ~/.config/geany).
    * Allow to specify files on the command line and from remote instances
      to be URIs (local and with GIO also remote URIs).
    * Increase minimum required GTK version to 2.8.

    Prefs:
    * Add Project Indentation prefs, which override the Editor
      Preferences dialog options. For new projects, these default to
      the editor indent prefs.
    * Add an interface pref for whether to hide additional widgets when
      double-clicking on document notebook tabs (off by default).
    * Add a preference to invert all colours for syntax highlighting.
    * Add a hidden preference "allow_always_save" to make the Save buttons
      and menu items always sensitive.

    Interface:
    * Rework the toolbar: now all elements can be added/removed/reordered
      using a simple XML file.
    * Add new toolbar buttons for Cut, Copy, Paste, Delete, Preferences,
      Close All and Build (including a submenu for Make actions).
    * Add a progressbar widget to the statusbar to show progress for time
      consuming actions.

    Editor:
    * Make Ctrl-click go to matching brace if there's no current word.
    * Make Shift+Mouse wheel scroll the editor view horizontally.
    * Make the 'Mark' button for Find highlight the results with rounded boxes
      instead of marking the whole line.
    * Add auto-closing of braces, brackets and quotes (Guillaume de Rorthais).
    * Support multiple %cursor% wildcards in Snippets (Thomas Martitz).

    Filetypes:
    * Add new filetypes Ada, CMake, Matlab, NSIS, Vala and YAML.
    * Update HTML character entities (thanks to Tyler D'Agosta).
    * Parse restructuredText sections in the order of first-used underline
      character, which can now be any punctuation character (as per the spec).
    * Remove GTK global tags, replace them with C (C99) tags. The GTK tags
      file is still available for download on the website.
    * Minor improvements for filetypes CSS, Fortran, FreeBasic, HTML, Tcl
      and Vala.

    Windows:
    * Improve tab close icon size.
    * Changes to the Windows installer:
      - The full installer now includes the GTK 2.14 runtime environment.
      - Register ".geany" as Geany Project File extension.
      - Install GTK translation files only if installation of translation
        files were requested (saves about 22 MB otherwise).
      - Support silent installations.

    Plugins:
    * Add Split Window 'Split Vertically' command (thanks to Moritz Barsnick).
    * Make Version Diff plugin set the indent type for diffs based on the
      current file's indent type.
    * Minor improvements to the filebrowser plugin

    Plugin API:
    * Generate plugin API header geanyfunctions.h containing macros to
      avoid having to type the function pointer names manually.
    * Deprecate pluginmacros.h in favour of geanyfunctions.h.
    * Add "editor-notify" to the plugin API.
    * Add new plugin symbol plugin_help() which is called by Geany when the
      plugin should show its documentation (if any, symbol is optional).

    Documentation:
    * Update Scintilla regular expression info for v1.77 (character
      classes, ASCII escaping, character sets containing square
      brackets peculiarities). Adapted from SciTE doc.
    * Complete 'Hello World' Plugin Howto.

    Internationalisation:
    * Updated translations: bg, ca, cs, de, en_GB, fr, hu, it, ja,
      pt_BR, sv, ru, tr, vi, zh_CN


Geany 0.15 (October 19, 2008)

    General:
    * Add Previous Message, Previous Error commands (thanks also to Beau
      Barker).
    * Add 'Close Other Documents' File menu command (#1976724).
    * Add Find Document Usage popup menu command & keybinding.
    * Check that the current file is still on disk (as well as checking the
      modification time).
    * Add support for custom file templates (found at startup) in the
      ~/.geany/templates/files directory, shown underneath filetype templates
      in the New with Template menu.
    * Make socket open command support filename:line:column syntax.
    * Add filetypes.* [build_settings] key 'error_regex' to support custom
      error message parsing using a GNU-style extended regular expression.
    * Allow loading projects from command line (#1961083).
    * Add alternative build system: Waf.
    * Add Tools menu item to reload configuration data without a restart.
    * Add support to use template wildcards in snippets.
    * Increase LSB compliance.

    Prefs:
    * Make disk check timeout configurable (zero disables disk checks).
    * Add search pref: 'Use the current file's directory for Find in Files'
      (#1930435).

    Interface:
    * Make keyboard shortcuts dialog non-modal (#1999384).
    * Add a debug messages window to easily view debug messages/warnings.

    Editor:
    * Update Scintilla to version 1.77 (includes many fixes).
    * Add basic Line Breaking option in the Document menu and 'Line breaking
      column' editor pref (for now only works when typing characters past
      the line breaking column number).
    * Don't colourise any documents until they need to be drawn (this
      should make opening a session faster for filetypes that support typename
      highlighting).
    * Make Ctrl-click on a word perform Go to Tag Definition.
    * Add 'Max. symbol name suggestions' autocompletion pref.
    * Show ellipsis (...) item when there are too many symbol names for
      autocompletion.
    * Highlight matching brace indent guides (thanks to Jason Oster;
      #2104099).
    * Show brace indent guides on empty lines when appropriate (thanks to
      Jason Oster; #2105982).
    * Add 'Tab key indents' pref, on by default.
    * Implement soft tabs support (#1662173). There's now a 'Tabs & Spaces'
      Indent Type, and separate Width, Hard Tab Width indent prefs. (Thanks
      to Joerg Desch for explaining how it needed to work).
    * Auto-update the line margin width as lines are added (thanks to Jason
      Oster; #2129157).
    * Add "Replace spaces by tabs".

    Windows:
    * Install plugins into lib/ not into plugins/.
    * Install Geany's message catalogs into share/locale rather than
      lib/locale as GTK does since 2.12.2.

    Keybindings:
    * Add Go to Start/End of Line keybindings (#1996175).
    * Add 'Switch to Compiler' keybinding (useful when checking build
      progress).
    * Add keybindings for Line wrapping, Line breaking, Toggle fold and
      Replace Spaces by tabs, Previous/Next word part.

    Filetypes:
    * Add OpenGL Shader Language (GLSL) filetype (thanks to Colomban
      Wendling; #2060961).
    * Add R language filetype (thanks to Andrew Rowland; #2121502).
    * Split filetype Fortran into Fortran 77 and Fortran 90.
    * Add Gettext translation filetype (#2131985).
    * CSS improvements, thanks to Jason Oster.

    Embedded Terminal:
    * Fix hang when restarting the VTE (#1990323) with VTE 0.16.14.
      (Note that with VTE 0.16.14 the reset sometimes leaves a blank
      terminal, but pressing enter makes it then behave as normal).

    Plugins:
    * Add Split Window plugin (should work OK for viewing; full editing
      support is not implemented yet).
    * Merge InstantSave, AutoSave and BackupCopy plugins into the new
      plugin 'Save Actions'.

    Documentation:
    * Add Tips and Tricks appendix.
    * Updated Installation section.
    * Update 'Build system' for custom error regexes.
    * Add a section for internal plugins.

    Plugin API:
    * Many changes; see the API documentation (make api-doc) and the
      geany-devel list archives.
    * Deprecated: plugin_fields, plugin_info symbols.

    Internationalisation:
    * New translations: ko, tr.
    * Updated translations: be, ca, de, en_GB, fi, hu, it, ja, pl,
      ro, ru, sv, zh_CN


Geany 0.14 (April 19, 2008)

    General:
    * Don't beep when using Replace All in Session unless all open files
      have no replacements (fixes #1893796).
    * Only use filetype detection after Save As, not on every save when the
      filetype is None (fixes #1891778).
    * Make Go to Tag commands look for the tag in the current document
      before searching the workspace.
    * Check file on disk for changes also when pressing a key.
    * Ignore documents with no absolute path when saving session files.
    * Fix segfault with Run command when a project is open and the current
      file's filetype has no run command.
    * Make Next Error and Next Message commands add positions to the
      navigation queue, so the user can move backwards through the list items
      and return to where they were.
    * Make pressing escape in the sidebar focus the editor.
    * Make navigation queue position based to restore the line and column when
      returning to a previous position (closes #1936927).
    * Save sorting order of the symbol list when saving a file (fixes #1917262).
    * Improve "Send Selection To" code (fixes #1909452).
    * Install header files and add a pkg-config file for external plugins.
    * Use monospace font for text entry fields in search dialogs (#1907117).
    * Don't open zero byte sized files read-only (e.g. files in /proc).

    Filetypes:
    * Improve Makefile parser to detect targets.
    * Update PHP tags file to latest PHP API docs (closes #1888691).
    * Add translucency settings to filetypes.common for semi-transparency.
    * Add HTML parser to get h1, h2, h3 symbols as well as link anchors and
      JavaScript functions (fixes #1896068).
    * Update Javascript, Tcl and Assembler parser.

    Interface:
    * When closing a tab when using left-to-right tabs, focus the next
      document, not the previous.
    * Move Load Tags item from File to Tools menu.

    Editor:
    * Don't scroll the editor view if it is unnecessary when using Find
      Next/Previous, Find Selected, incremental search, Go to Marker or Go to
      Matching Brace commands.
    * Fix bug with showing macro list items all on one line.
    * Fix Python auto-indentation when line endings are set to CR/LF.
    * Unfold hidden code when the fold point modified (fixes #1923350).
    * Update Scintilla to version 1.76.
    * Add (basic) column mode editing (patch by "chuck").

    Windows:
    * Replace untitled file header filename after Save As and add to recent
      files on Windows too.
    * Resolve Windows shortcuts when opening files.
    * Fix modal dialog problems on Windows by not setting taskbar hint
      (closes #1916994).
    * Add new process spawning implementation. This makes the VCdiff plugin
      to work on Windows (patch by Pierre Joye, thanks).
    * Fix crash on Windows when a project could not be opened.

    Plugins:
    * Add configurable plugin keybindings support.
    * Add a HTML Characters keybinding to show the dialog.
    * Add File Browser keybindings to focus the Path Entry and File List
    * Rename VCDiff plugin Version Diff.
    * When quitting, remember plugin filenames that couldn't be loaded at
      startup as well as active plugins.

    Plugin API:
    * Add PLUGIN_KEY_GROUP and keybindings_set_item() to setup a keybinding
      group.
    * keybindings_send_command() arguments have changed because of
      keybinding groups - this breaks the API for plugins already using it.
    * Make VERSION_CHECK deprecated in favour of PLUGIN_VERSION_CHECK.

    Documentation:
    * Add descriptions for several options in the preferences dialog
      (patch from Robert McGinley).

    Internationalisation:
    * New translations: ro.
    * Updated translations: bg, de, en_GB, es, fr, hu, it, ja, pt_BR, ru.


Geany 0.13 (February 05, 2008)

    General:
    * Improve configure script and fix some compatibility issues.
    * Add support for project session files.
    * Add native GTK printing support (only with GTK 2.10+).
    * Prevent execution of commands by Geany if the VTE may contain any
      text on the prompt (thanks to "Jeff Pohlmeyer for reporting).
    * Store more document-related settings when saving session in the
      configuration file (including the file encoding).
    * Detect in-file specified file encoding by scanning the file using
      regular expressions.
    * Add binary relocation support.

    Filetypes:
    * Add configurable default file extension setting for filetype
      definition files.
    * Fix reST autocompletion.

    Tags:
    * Show arrays and modifiers like const in calltip return types for
      C-like files.
    * Update C global tags file for GTK+ 2.12.
    * Fix parsing the correct D class name when inheriting, D constructor
      tags and ignore D import statements.
    * Remove unnecessary tagmanager status file.
    * Improve PHP, Ruby and FreeBasic parsers.

    Interface:
    * Add 'Indent Type' option in the Document menu.
    * Add 'Detect from file' Editor indentation pref.
    * Show TAB or SP for current document's indent type.
    * Add a 'Newline strips trailing spaces' pref (thanks to Catalin
      Marinas).
    * Add 'Strip Trailing Spaces' document menu item.
    * Add combo box input history for 'Make Custom Target' dialog.
    * Make Open, Save As dialogs start in project base path (or default
      path pref) when the current file has no filename.
    * Add 'Make in base path' project file preference.
    * Make 'Open Selected File' first try the current file's directory,
      falling back to the project base path if no file was found.
    * Fix broken window maximization.
    * Improve appearance of used treeviews and use rules hints to respect
      user colour settings.

    Editor:
    * Fix hidden lines after deleting a line that is a collapsed fold
      point.
    * Make Fold All/Unfold All attempt to scroll the current line in view.
    * Show line wrap symbol at start of line for wrapped lines.
    * Allow scrolling past end of document, so the user can append text
      with the last lines drawn at the top of the view.
    * Rename "Construct autocompletion" to "Snippets".
    * Improve usage of "Unfold all children" option.
    * Update Scintilla to version 1.75.

    Keybindings:
    * Add configurable keybindings for Cut, Copy and Paste.
    * Ask the user whether to override an existing keybinding when setting
      a combination that is already in use.
    * Add 'Override Geany keybindings' VTE prefs dialog option (replaces
      hidden pref), which makes the VTE interpret all keyboard shortcuts
      except focus group keybindings.

    Plugins:
    * Add File Browser sidebar plugin.
    * Add Version Control Diff plugin (VC Diff), which supports SVN, CVS and
      GIT (thanks to Yura Siamashka).
    * Add plugin manager dialog to select plugins to load at startup and to
      call a plugin configure dialog.
    * Add new signals: project_open, project_save, project_close.
    * Add Auto Save plugin.

    Plugin API:
    * Add keybindings_send_command() and some other functions.
    * Add pluginmacros.h to define common macros for app, p_utils, etc.
    * Add more documentation/comments to demoplugin.c.
    * Add configure symbol for plugins which is called by Geany when a
      configure dialog for the plugin is requested, optionally.
    * Add author field to plugin info struct.

    Windows:
    * Enable build support.
    * Prevent prefs dialog being hidden after using the prefs file dialog.
    * Create Geany's configuration directory in user's appdata path
      instead of the default home directory.

    Documentation:
    * Show default shortcuts in Keybindings section.
    * Update Project section for project-based session support.
    * Add Indentation subsection under Editor section.
    * HACKING: Update 'Adding a filetype' section.

    Internationalisation:
    * New translations: ja, uk, el.
    * Updated translations: ca, de, en_GB, fr, it, pt_BR, hu, sv, vi.


Geany 0.12 (October 10, 2007)

    Bugs fixed:
    * Fixed opening the same file twice from the message window/command-line.
    * Fixed Ctrl-Shift keybindings not working when caps lock is on.
    * Fixed saving the wrong document when using Save All with unnamed
      documents.
    * Fixed replacing with '^' or '$' regex chars.
    * Fixed hang with Find All/Find Usage with '^' or '$' regex chars.
    * Fixed hang when replacing all '[ ]*' regex matches (closes #1757748).
    * Fixed displaying error indicators with Make after entering a
      subdirectory.
    * Fixed a possible segfault when parsing tags (a vString bug).
    * Fixed clipboard problems with some applications.
    * Fixed crash when trying to open the Save As dialog on Windows.
    * Fixed crash when saving a file after setting encoding "None".
    * Fixed scrolling bugs when searching text and the cursor is outside of
      the current visible area.

    Filetypes:
    * Added reStructuredText filetype and parser.
    * Added Haskell tags support (thanks to Peter Strand).
    * Added decorator styling for Python.
    * Parse Python global variables and class variables.
    * Added support for Java Apache Ant compiler error messages (thanks to
      Jon Senior).
    * Added new filetypes CSharp and FreeBasic.
    * Added filetype Haxe (patch by blackdog, thank you).

    Plugins:
    * Added basic plugin support (developers: see the HACKING file).
    * Added 'Enable plugin support' preference and -p, --no-plugins options.
    * Added Class Builder plugin (thanks to Alexander Rodin).
    * Added Export plugin to export current file as HTML or LaTeX.

    Keyboard shorcuts:
    * Common bash Ctrl-[a-z] keyboard shortcuts now work when the VTE is
      focused, and there is an 'enable_bash_keys' hidden preference.
    * Added 'Move document left' and 'Move document right' keybindings.
    * Added Find keybinding.
    * Made fixed keybindings overridable.
    * Added fixed keybindings for switching to leftmost/rightmost document,
      Ctrl-Shift-{PageUp,PageDown}.
    * Change Previous/Next Paragraph fixed commands to Ctrl-{Up,Down};
      adding Shift extends selection by paragraph. (Scroll by line is now
      Alt-{Up,Down}).
    * Made pressing escape focus the editor when using incremental search
      or Goto Line toolbar fields.
    * Added keybinding for select current paragraph.
    * Added keybindings for smart indent and indent/deindent by one space.
    * Removed convert to lower-/upper-case keybindings.
    * Added toggle case keybinding and change shortcut to Ctrl-Alt-U.

    General:
    * Added preference for 'smart' home key behaviour (thanks to Jeff
      Pohlmeyer).
    * Added symbol list icons (thanks to Jean-François Wauthy, and KDevelop
      for the icons).
    * Added 'Current chars' indentation mode (closes #1726880).
    * Save and restore the current notebook page when quitting.
    * Added support for %e, %f in project run command.
    * Ignore punctuation chars when moving by word, and use word end
      boundaries when moving by word to the right (like most GTK+ widgets).
    * Added hidden editor preference 'use_gtk_word_boundaries'.
    * Added auto_complete_whilst_editing hidden preference.
    * Speed up Save All for C-like files.
    * Don't show file opened/saved/closed messages on the status bar.
    * Added --no-preprocessing, -P option when generating tags files to
      disable preprocessing of C/C++ source files.
    * Added default startup directory option (closes #1704988).
    * Use current locale as default encoding for new files.
    * Added simple code navigation (thanks to Dave Moore).
    * Re-maximize the main window on startup when closed in maximized state
      (closes #1730369).
    * Added auto focus (to auto focus widgets below mouse cursor).
    * Complete rewrite of auto completion to make it user-definable and
      much more flexible (please read documentation).
    * Added option to set a default encoding when opening files and disable
      auto detection of the file encoding.
    * Improved comment toggling by adding an additional character to mark.
    * Changed the background colour of the search bar in the toolbar
      according to the search result.
    * Use intltool to make geany.desktop translatable
    * Replace Geany's icon by a new one by Sebastian Kraft (thanks).
    (Thanks also to Christoph Berg for updating the icon code).

    Docs:
    * Changed documentation generation tools from DocBook to reST
      (thanks to John Gabriele for his great work on this).
    * Added Plugins section.
    * Added 'Inserting unicode characters' Editing section (thanks to
      John Gabriele).
    * Added 'Hidden preferences' appendix.
    * Added 'Switching documents' keybindings section.

    HACKING:
    * Added notes on adding a filetype.

    Internationalisation:
    * New translations: en_GB.
    * Updated translations: ca, cs, de, es, fi, fr, hu, it, pl, pt_BR, zh_CN.


Geany 0.11 (May 21, 2007)

    Notes for existing users:
    * Tab is now used for construct completion (for, if, etc.), but it
      is configurable with the new 'Complete construct' keybinding.
    * Template files are now stored in ~/.geany/templates/ and the
      'template.' filename prefix is no longer used. You will need to
      move any custom template files you have.
    * Inserting a file header is now optional for filetype templates.
      Use the string '{fileheader}' to mark where the file header should
      be placed.
    * Drag'n'Drop of text inside the editor widget will now move the
      text instead of copying it.

    Bugs fixed:
    * Fix segfault when pressing Ctrl-Enter when there are no workspace
      tags.
    * Remove error indicators in all documents when linking (#1705374).
    * Sort symbol list tags also by line number (#1703575).
    * Fix #1717418, Hang on SQL file load.
    * Fix #1718532 - Crash when opening a special HTML file.
    * Add workaround for PHP closing brace de-indenting.
    * Fix reloading of read-only documents.

    Project Management:
    * Add keybinding to show project properties dialog.
    * Add project Run command support.
    * Run Make All and Make Custom from the project base directory.

    Custom Global Tags:
    * Update C global tags for GTK+ 2.10 and it's dependencies.
    * Add option --generate-tags (-g) to generate a global tags file
      from a list of source files (see docs).
    * Load global tag files stored in ~/.geany/tags at startup #.
    * Add Load Tags command in the File menu #.
    # This is not supported for Pascal, PHP or LaTeX files yet.

    Calltips (for C-like files):
    * Show up and down arrows when there are multiple calltip matches.
    * Show classname in calltips.
    * Parse pointers in function return type.
    * Add calltip support for D constructors.

    Other changes:
    * Parse 'Entering directory' Make messages so opening files from
      error messages works for subdirectories (thanks to Josef Whiter).
    * Make Go to Tag Definition/Declaration work for all tags.
    * Support filetype templates for all filetypes (see docs).
    * Make file header optional for filetype templates.
    * Add 'Find Selected' and 'Find Prev Selected' search commands and
      keybindings (thanks to Jeff Pohlmeyer).
    * Add Mark button to the Find dialog, and a Remove Markers item to
      the Document menu.
    * Add 'Recurse in subfolders' and 'Extra options' checkboxes to the
      Find in Files dialog.
    * Add 'Switch to last used document' keybinding (Ctrl-Tab).
    * Add Goto Previous/Next Marker keybindings (Ctrl-, and Ctrl-.).
    * Add Toggle Marker keybinding (Ctrl-M).
    * Add keybinding for construct completion, and set the default to
      Tab.
    * Add MimeType associatiations for: C++ header, Pascal, Perl,
      Python, httpd-PHP and XML files (thanks to Iñaki Rodriguez).
    * Add brace indenting support for Perl and Tcl.
    * Make backspace unindent when using spaces for indentation.
    * Wrap notebook pages when switching tabs.
    * Speed up loading multiple C-like files slightly.
    * New filetypes: JavaScript, Lua and Haskell.
    * Set several widget names to allow users to define custom styles
      in .gtkrc-2.0.
    * Add context actions to run custom commands on current selection
      or the current word below cursor.
    * Add different auto indention modes.
    * Improve replacing in rectangle selections.
    * Add custom commands to send selected text through some definable
      commands and replace the selection with the output.
    * Add command line option --column to allow setting the initial
      column for the first opened file on command line.
    * Improve the auto scrolling of documents.
    * Improve loading of the VTE library.
    * Add an option for using spaces or tabulators when inserting some
      whitespace.
    * Add an option to disable Drag'n'Drop in the editor widget.

    Documentation:
    * Add Project Management, Global Tags, Construct Completion
      sections.
    * Add Bookmarks section (thanks to John Gabriele).
    * Update Filetype Templates, Search sections.

    Internationalisation:
    * New translations: bg.
    * Updated translations: ca, cs, de, es, fr, zh_CN.


Geany 0.10.2 (February 25, 2007)

    Bugs fixed:
    * Fixed serious crash of complete X session when using the Stop
      command when Geany is run from the program menu (closes #1668017).


Geany 0.10.1 (February 23, 2007)

    Bugs fixed:
    * Wrong tab foreground colour for unmodified documents.
    * Fixed crashes when closing dialogs by clicking X on some systems.
    * Fixed missing global tags for C files when a C++ source file was
      loaded first.
    * Fixed autocompletion missing tag matches.
    * Fixed a wrong PASCAL autocompletion.
    * Set single undo action when toggling multiple lines or stripping
      trailing spaces.
    * Prevent some possible invalid memory reads.
    * Convert config, application and documentation dir paths to locale
      encoding before using it.
    * Fixed errors when changing directories containing special
      characters within the VTE component (thanks to Jeff Pohlmeyer).
    * Support newer so-names when loading the VTE library (thanks to
      Jeff Pohlmeyer).
    * Fixed paste problems on Windows.
    * When using Save As the returned filename needs to be converted
      into UTF-8.
    * Fixed error when parsing of compiler errors by the va_list system.
    * Added MimeType entry as suggested by Nick Schermer.
    * LaTeX parser: Allow \section*{} and other commands with *.
    * Change default keybinding for Close All to Ctrl-Shift-W.
    * Allow Make for files with no extension - prevent Build when the
      output filename would be the same as the source file.
    * Ensure the VTE visual settings are applied when switching to VTE
      when the Message Window is hidden.
    * Fixed several issues while opening files and improved code.
    * Improved the auto scrolling of documents and fixed a bug when
      opening files remotely.
    * Fixed wrong D function return type after a class definition.
    * Added several missing style types for filetype Perl (thanks to
      John Gabriele for reporting).
    * Prevent right click in Symbol list from selecting a tag.
    * Update the symbol list when starting a new document.
    * Scroll Compiler and Messages window in view when using Next Error
      or Next Message.
    * Auto close brackets only when auto completion of constructs is
      enabled (closes #1665015).
    * Fixed switching to the wrong tab when showing the unsaved dialog.

    Internationalisation:
    * New translations: fi (thanks to Harri Koskinen).
    * Updated translations: cs, de, es, fr, hu.


Geany 0.10 (December 21, 2006)

    Changes:
    * Added a dialog to insert HTML special characters.
    * Added new command line option --line to set the initial line for
      the first opened file.
    * Implemented new, own Undo system to undo/redo encoding changes.
    * Added simple parser for filetype Diff to create tags for each
      patched file in a diff file.
    * Added new encoding "None" to open files without any character
      conversions.
    * Added Stop button to abort the Run command.
    * New filetype VHDL.
    * New scintilla lexer for filetype D with several improvements.
    * Improved auto completion of multi line comments
    * Added option to execute programs in the VTE instead of executing
      them in a terminal emulation window
    * Removed the limit on the number of files open.
    * Save the build includes and arguments when quitting.
    * Added Next Message search command and Next Error build command.
    * Make search bar automatically wraparound if necessary.
    * Applied patch from Bob Doan to prevent unnecessary search
      scrolling and add a preference to suppress some of the search
      dialogs.
    * Added Find Previous, Find All in Document/Session buttons for the
      Find dialog.
    * Added Replace (but don't Find) button for the Replace dialog.
    * Added 'Hide Message Window' popup menu command.
    * Added Alt-[1-9] shortcuts to switch to a certain tab number.
    * Limit search dialog history to 30 entries.
    * Change python default compile command to create a compiled
      python .pyc file (thanks to Bajusz Tamás).

    Windows changes:
    * Fix #1611530 'file has changed' message on Windows after saving.
    * Fixed wrong paste behaviour under Windows with some applications.

    Bugs fixed:
    * Fixed crash when using "Make object" on new files.
    * Fixed incompatible use of read command in the created shell
      script to execute programs.
    * Fixed wrong insert position when the cursor was moved by keyboard
      and comments, includes or a date was inserted.
    * Fixed some segfaults when inserting comments, dates and
      includes at a position prior to some deleted text.
    * Fix message window horizontal scrollbar being too tall on some
      systems (thanks to Rob van der Linde).

    Internationalisation:
    * New translations: fr, hu, it, zh_CN, zh_TW.
    * Updated translations: be, ca, cs, de, es, vi.


Geany 0.9 (September 29, 2006)

    Changes:
    * Added function calltips for files open in the current workspace
      for C-like languages.
    * Open a second instance by default when starting Geany with no
      filenames specified on the command-line.
    * Added better error message support for D, for both DMD and GDC;
      also GCC-style linker error messages are now parsed.
    * Text selections now use syntax highlighting foreground colours
      (but can still be overridden in filetypes.common).
    * Find in Files improvements: fixed string and whole word only
      matching options; a directory selector dialog; filenames passed
      to Grep are now sorted alphabetically.
    * Remember the VTE current directory at startup.
    * Show the messages window on build failure or for Find Usage.
    * Added -s command-line option to not load session files (-i is now
      used to force a new instance).
    * Added comment toggle functionality to easily comment and
      uncomment a line with one shortcut.
    * Separated filetypes PHP and HTML for better usage.
    * New filetypes: Diff, Fortran 77 and Ferite.
    * Added auto completion tags for PASCAL.
    * Improved VTE usage by adding options for selecting the used shell
      and ignoring menu bar accelerator (default F10).
    * Added menu items to insert configurable date/time strings.
    * Removed the whole FIFO code and replaced it with support for
      (Unix Domain) Sockets(including Windows support).

    Windows changes:
    * Implemented Run command (from the build menu) under Windows.
    * Enabled socket code on Windows to detect a running instance.
    * Enabled notification if file on disk has changed under Windows.

    Bugs fixed:
    * Fixed a segfault at startup if terminal follow path setting is
      enabled.
    * Fixed clicking on error messages being dependent on the current
      file's directory.
    * Fixed a bug when clicking on a recent file got the wrong
      filename.
    * Fixed a crash when a compiler output reports an error in a blank
      line(can happen in LaTeX)
    * Fixed a crash when switching between several filetypes.
    * Fixed segfault when replacing tabs by spaces.

    Internationalisation:
    * New translations: cs, nl, vi.
    * Updated translations: de, es.


Geany 0.8 (August 09, 2006)

        Changes:
        * Find in files feature added which uses the Grep tool.
        * Added Make object command to compile using the Make tool.
        * Editor notebook tabs can now be reordered by drag and drop.
        * Added support for back references when using regex replace.
        * Added a Find button to the Replace dialog to skip matches.
        * Greatly improved the speed of Replace all/in selection.
        * Scroll to 1/4 of the view when jumping to a line number.
        * Show messages on the status bar and in the Status window.
        * Preferences options for Auto-indentation and Line wrapping.
        * Use the mouse click position for Go to tag.
        * Added separate filetype_extensions.conf system file.
        * Added makefiles for building on Windows.
        * Added keyboard shortcuts for increase/decrease of line
          indentation.
        * Added functionality to uncomment code.
        * Encoding support
        * Added support for Unicode Byte-Order-Mark (BOM)
        * Redesigned preferences dialog.
        * Added Undo and Redo toolbar buttons.
        * New filetype: D
        * Added simple printing support.
        * Mark errors while compiling source code within Geany with
          indicators(small squiggly underlines)

        Bugs fixed:
        * Use the full path for files opened from the command-line.
        * Fixed saving a file from the unsaved file dialog.
        * Fixed replacing with regexes the correct matched text length.
        * Fixed applying virtual terminal widget settings at startup.
        * Fixed prepending items to the Recent files menu.
        * Fixed clipboard commands used in the find entry and Scribble.
        * Fixed wrong interpretation of syntax highlighting colours
        * And some more.

        Windows bugs fixed:
        * Don't add .c extension when saving with the All files filter.
        * Fixed a tool chooser dialog crash when path doesn't exist.
        * Fixed locale problems with Windows message dialogs.

        Internationalisation:
        * New translations: be, es, pt_BR, ru.
        * Updated translations: ca, de, pl.

        Documentation:
        * Added Scintilla keyboard commands for editing appendix.
        * Improved search section; added all find and go to commands.
        * Added section about character sets.


Geany 0.7 (June 04, 2006)

        * user-definable keyboard shortcuts
        * filetype definition files can be overridden in Geany's
          configuration directory (please see documentation)
        * added filetypes Ruby and Tcl/Tk
        * improved build system (for Perl, Python, Ruby and others)
        * loading of Virtual Terminal Emulation can be disabled in the
          preferences dialog
        * new menu item "Search" with Find items from Edit menu and new
          item "Find Previous"
        * fixed the bug which let Geany crash with newer GTK versions
        * improved documentation: added documentation for keyboard
          shortcuts, the build system and filetype definition files
        * new translations: Catalan and Polish
        * many small improvements
        * fixed lots of bugs (please see ChangeLog for details)


Geany 0.6 (April 30, 2006)

        * added option to place new file tabs to the right or left of
          the tab list
        * improved file open dialog
        * improved scrolling of the compiler output window
        * rewrote most of the code for compiling files, now all
          settings are read from filetype definition files
        * now, you can drag files from a file manager into Geany and
          they will be opened
        * improved handling of filenames which contain non-UTF8 chars
        * added user-definable comment characters to all filetype
          definition files
        * implemented folding
        * added file properties dialog
        * improved search and find dialogs
        * Geany now creates a FIFO, to communicate between different
          instances for opening files in an already running instance
        * added filetypes SQL and (O)Caml
        * many small improvements
        * fixed lots of bugs, including #1419473, #1422135, #1421776
          and #1441359
        * for more details read the ChangeLog


Geany 0.5 (January 27, 2006)

        * set the Open File dialog directory to the same directory as
          the current file (thanks to Nick Treleaven for this patch)
        * fixed some bugs when opening files with non UTF-8 filenames
        * updated included Scintilla to version 1.67
        * improved auto indention, now "for (...) {" works, too
        * added popup menu to sidebar lists, to quickly hide them
        * symbol list support for filetypes LaTeX and DocBook
        * added .cc, .hh and .hxx extension for filetype C++
        * added new keywords for PHP5
        * added new option "Beep on errors" to disable beeping
        * eliminated compiler (gcc4) warnings
        * closed bug #1387828 and #1387839
        * fixed lots of bugs (please see ChangeLog for details)


Geany 0.4 (December 21, 2005)

        * new filetype: Assembler
        * new filetype: Conf for configuration files
        * added a terminal emulation widget, needs only libvte.so at
          runtime, but it also runs without it, see documentation
        * made some general improvements to increase startup speed
        * changed "build with make" keyboard shortcut to Shift+F9 to
          avoid problems with window managers key bindings
        * added auto-closing [ and { brackets in LaTex-Mode
        * improved documentation, but it is not yet complete
        * improved the symbol list to categorise the tags in a tree
        * some new options in the preferences dialog
        * added popup menu to the list of open files
        * there are lots of other small changes made since last release
        * some bugfixes (please see ChangeLog for details)


Geany 0.3 (November 20, 2005)

        * Geany now has a mailing list, for details see
          http://geany.uvena.de
        * added open files list in the left treeview widget
        * added toolbar button to open the color chooser
        * heavily improved recent files menu
        * added shortcut for "walking" between open documents by
          pressing STRG+LEFT resp. STRG+RIGHT
        * created template files for new files with specified filetype
        * added highlighting support for Python (please give feedback)
        * extracted all hardcoded styling definitions for all filetypes
          so they can be easily edited
        * added vertical line to mark long lines
        * fixed a bug that caused a segfault if configuration directory
          could not created
        * fixed a bug which prevented auto-completion from working
        * many minor bugfixes (see ChangeLog for details)


Geany 0.2 (October 26, 2005)

        * improved file open dialog
        * improved Find dialog
        * powerful Replace dialog
        * gcc4 compilation fix
        * minor bugfixes


Geany 0.1 (October 19, 2005)

        * first official release<|MERGE_RESOLUTION|>--- conflicted
+++ resolved
@@ -59,15 +59,10 @@
     * Do not comment out blank lines when toggling comments (PR#79, Igor
       Shaula).
     * Improve handling of Verilog strings and comments.
-<<<<<<< HEAD
-    * Keep undo history when reloading files (PR#188, Arthur
-      Rosenstein).
+    * Support for keeping undo history when reloading files (PR#188, Arthur
+      Rosenstein).  This is not enabled by default in this release.
     * Respect filetype.common's wordchars if a filetype doesn't have its own
       (Issue#492, PR#501).
-=======
-    * Support for keeping undo history when reloading files (PR#188, Arthur
-      Rosenstein).  This is not enabled by default in this release.
->>>>>>> d6d4728f
 
     Search
     * Add support for single-line regular expressions (PR#310).
