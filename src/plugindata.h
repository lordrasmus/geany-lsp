--- conflicted
+++ resolved
@@ -205,22 +205,18 @@
 	struct GeanyToolPrefs		*tool_prefs;		/**< Tool settings */
 	struct GeanyTemplatePrefs	*template_prefs;	/**< Template settings */
 	gpointer					*_compat;			/* Remove field on next ABI break (abi-todo) */
-<<<<<<< HEAD
-	GSList						*filetypes_by_title; /**< See filetypes.h#filetypes_by_title. */
-	/** @gironly
-	 * Global object signalling events via signals
-	 *
-	 * This is mostly for language bindings. Otherwise prefer to use
-	 * plugin_signal_connect() instead this which adds automatic cleanup. */
-	GObject						*object;
-=======
 	/** List of filetype pointers sorted by name, but with @c filetypes_index(GEANY_FILETYPES_NONE)
 	 * first, as this is usually treated specially.
 	 * The list does not change (after filetypes have been initialized), so you can use
 	 * @code g_slist_nth_data(filetypes_by_title, n) @endcode and expect the same result at different times.
 	 * @see filetypes_get_sorted_by_name(). */
 	GSList						*filetypes_by_title;
->>>>>>> 72482e8e
+	/** @gironly
+	 * Global object signalling events via signals
+	 *
+	 * This is mostly for language bindings. Otherwise prefer to use
+	 * plugin_signal_connect() instead this which adds automatic cleanup. */
+	GObject						*object;
 }
 GeanyData;
 
