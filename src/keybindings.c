--- conflicted
+++ resolved
@@ -1363,13 +1363,8 @@
 
 	if (!GTK_WIDGET_IS_SENSITIVE(ui_lookup_widget(main_widgets.window, "menu_build1")))
 		return;
-<<<<<<< HEAD
-	menu_items = build_get_menu_items(ft->id);
+	menu_items = build_get_menu_items(doc->file_type->id);
 /* TODO make it a table??*/
-=======
-	menu_items = build_get_menu_items(doc->file_type->id);
-
->>>>>>> 5efdb0c7
 	switch (key_id)
 	{
 		case GEANY_KEYS_BUILD_COMPILE:
