--- conflicted
+++ resolved
@@ -78,13 +78,8 @@
 static const gint prev_translators_len = G_N_ELEMENTS(prev_translators);
 
 static const gchar *contributors =
-<<<<<<< HEAD
 "Alexander Rodin, Andrew Rowland, Anh Phạm, blackdog, Bo Lorentsen, Bob Doan, Bronisław Białek, Catalin Marinas, "
-"Christoph Berg, Daniel Richard G., Dave Moore, Dirk Weber, Felipe Pena, François Cami, "
-=======
-"Alexander Rodin, Andrew Rowland, Anh Phạm, blackdog, Bo Lorentsen, Bob Doan, Catalin Marinas, "
 "Christoph Berg, Conrad Steenberg, Daniel Richard G., Dave Moore, Dirk Weber, Felipe Pena, François Cami, "
->>>>>>> 8b29e6b7
 "Giuseppe Torelli, Guillaume Hoffmann, Jason Oster, Jean-François Wauthy, Jeff Pohlmeyer, "
 "John Gabriele, Josef Whiter, Kevin Ellwood, Kristoffer A. Tjernås, Marko Peric, Matti Mårds, "
 "Peter Strand, Pierre Joye, Rob van der Linde, Robert McGinley, S Jagannathan, Saleem Abdulrasool, "
